<Project>
  <Import Project="..\Directory.Build.props" />

  <PropertyGroup>
    <ProduceReferenceAssembly>true</ProduceReferenceAssembly>
    <EmbedUntrackedSources>true</EmbedUntrackedSources>
    <!-- suppress false positive warning FS2003 about invalid version of AssemblyInformationalVersionAttribute -->
    <NoWarn>$(NoWarn);FS2003</NoWarn>
    <!-- We've got a prerelease dep on System.CommandLine, and NuGet doesn't like that. NuGet can be quiet in this instance. -->
    <NoWarn>$(NoWarn);NU5104</NoWarn>
<<<<<<< HEAD
    <!-- Yes we know 'times' is for test only, thanks FSC :) -->
    <NoWarn>$(NoWarn);FS0075</NoWarn>
    <OtherFlags>$(OtherFlags) --test:GraphBasedChecking --test:DumpCheckingGraph</OtherFlags>
=======
    <!-- Implicit convertions for string should be fine https://github.com/fsharp/fslang-design/blob/main/FSharp-6.0/FS-1093-additional-conversions.md#motivation-for-op_implicit-type-directed-conversion -->
    <NoWarn>$(NoWarn);FS3391</NoWarn>

>>>>>>> 72103b55
  </PropertyGroup>
</Project><|MERGE_RESOLUTION|>--- conflicted
+++ resolved
@@ -8,14 +8,10 @@
     <NoWarn>$(NoWarn);FS2003</NoWarn>
     <!-- We've got a prerelease dep on System.CommandLine, and NuGet doesn't like that. NuGet can be quiet in this instance. -->
     <NoWarn>$(NoWarn);NU5104</NoWarn>
-<<<<<<< HEAD
     <!-- Yes we know 'times' is for test only, thanks FSC :) -->
     <NoWarn>$(NoWarn);FS0075</NoWarn>
-    <OtherFlags>$(OtherFlags) --test:GraphBasedChecking --test:DumpCheckingGraph</OtherFlags>
-=======
     <!-- Implicit convertions for string should be fine https://github.com/fsharp/fslang-design/blob/main/FSharp-6.0/FS-1093-additional-conversions.md#motivation-for-op_implicit-type-directed-conversion -->
     <NoWarn>$(NoWarn);FS3391</NoWarn>
-
->>>>>>> 72103b55
+    <OtherFlags>$(OtherFlags) --test:GraphBasedChecking --test:DumpCheckingGraph</OtherFlags>
   </PropertyGroup>
 </Project>