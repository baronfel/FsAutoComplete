namespace FsAutoComplete.Lsp

open System
open System.IO
open System.Threading
open FsAutoComplete
open FsAutoComplete.Core
open FsAutoComplete.CodeFix
open FsAutoComplete.CodeFix.Types
open FsAutoComplete.Logging
open Ionide.LanguageServerProtocol
open Ionide.LanguageServerProtocol.Server
open Ionide.LanguageServerProtocol.Types.LspResult
open Ionide.LanguageServerProtocol.Types
open Newtonsoft.Json.Linq
open Ionide.ProjInfo.ProjectSystem
open System.Reactive
open System.Reactive.Linq
open System.Runtime.CompilerServices
open System.Runtime.InteropServices
open System.Buffers
open FsAutoComplete.Adaptive

open FSharp.Control.Reactive
open FsToolkit.ErrorHandling
open FsAutoComplete.Telemetry
open FsAutoComplete.Utils.Tracing
open FSharp.UMX

open FSharp.Compiler.Text
open CliWrap
open CliWrap.Buffered
open FSharp.Compiler.Tokenization
open FSharp.Compiler.EditorServices
open FSharp.Compiler.Symbols
open Fantomas.Client.Contracts
open Fantomas.Client.LSPFantomasService

open FSharp.Data.Adaptive
open Ionide.ProjInfo
open FSharp.Compiler.CodeAnalysis
open FsAutoComplete.LspHelpers
open FsAutoComplete.UnionPatternMatchCaseGenerator
open System.Collections.Concurrent
open System.Diagnostics
open System.Text.RegularExpressions
open IcedTasks
open System.Threading.Tasks
open FsAutoComplete.FCSPatches

[<RequireQualifiedAccess>]
type WorkspaceChosen =
  | Sln of string<LocalPath> // TODO later when ionide supports sending specific choices instead of only fsprojs
  | Directory of string<LocalPath> // TODO later when ionide supports sending specific choices instead of only fsprojs
  | Projs of HashSet<string<LocalPath>>
  | NotChosen

[<RequireQualifiedAccess>]
type AdaptiveWorkspaceChosen =
  | Sln of aval<string<LocalPath> * DateTime> // TODO later when ionide supports sending specific choices instead of only fsprojs
  | Directory of aval<string<LocalPath> * DateTime> // TODO later when ionide supports sending specific choices instead of only fsprojs
  | Projs of amap<string<LocalPath>, DateTime>
  | NotChosen


[<CustomEquality; NoComparison>]
type LoadedProject =
  { FSharpProjectOptions: FSharpProjectOptions
    LanguageVersion: LanguageVersionShim }

  interface IEquatable<LoadedProject> with
    member x.Equals(other) =
      x.FSharpProjectOptions = other.FSharpProjectOptions

  override x.GetHashCode() = x.FSharpProjectOptions.GetHashCode()

  override x.Equals(other) =
    match other with
    | :? LoadedProject as other -> (x :> IEquatable<_>).Equals other
    | _ -> false

  member x.SourceFiles = x.FSharpProjectOptions.SourceFiles
  member x.ProjectFileName = x.FSharpProjectOptions.ProjectFileName


type AdaptiveFSharpLspServer
  (workspaceLoader: IWorkspaceLoader, lspClient: FSharpLspClient, sourceTextFactory: ISourceTextFactory) =

  let logger = LogProvider.getLoggerFor<AdaptiveFSharpLspServer> ()

  let thisType = typeof<AdaptiveFSharpLspServer>

  let disposables = new Disposables.CompositeDisposable()

  let rootPath = cval<string option> None

  let config = cval<FSharpConfig> FSharpConfig.Default

  let checker =
    config
    |> AVal.map (fun c -> c.EnableAnalyzers, c.Fsac.CachedTypeCheckCount, c.Fsac.ParallelReferenceResolution)
    |> AVal.map (FSharpCompilerServiceChecker)

  /// The reality is a file can be in multiple projects
  /// This is extracted to make it easier to do some type of customized select
  /// in the future
  let selectProject projs = projs |> List.tryHead

  let selectFSharpProject (projs: LoadedProject list) =
    projs |> List.tryHead |> Option.map (fun p -> p.FSharpProjectOptions)

  let mutable traceNotifications: ProgressListener option = None

  /// <summary>Toggles trace notifications on or off.</summary>
  /// <param name="shouldTrace">Determines if tracing should occur</param>
  /// <param name="traceNamespaces">The namespaces to start tracing</param>
  /// <returns></returns>
  let toggleTraceNotification shouldTrace traceNamespaces =
    traceNotifications |> Option.iter dispose

    if shouldTrace then
      traceNotifications <- Some(new ProgressListener(lspClient, traceNamespaces))
    else
      traceNotifications <- None

  /// <summary>Sets tje FSI arguments on the FSharpCompilerServiceChecker</summary>
  /// <param name="checker"></param>
  /// <param name="fsiCompilerToolLocations">Compiler tool locations</param>
  /// <param name="fsiExtraParameters">Any extra parameters to pass to FSI</param>
  let setFSIArgs
    (checker: FSharpCompilerServiceChecker)
    (fsiCompilerToolLocations: string array)
    (fsiExtraParameters: seq<string>)
    =
    let toCompilerToolArgument (path: string) = sprintf "--compilertool:%s" path

    checker.SetFSIAdditionalArguments
      [| yield! fsiCompilerToolLocations |> Array.map toCompilerToolArgument
         yield! fsiExtraParameters |]

  /// <summary>Loads F# Analyzers from the configured directories</summary>
  /// <param name="config">The FSharpConfig</param>
  /// <param name="rootPath">The RootPath</param>
  /// <returns></returns>
  let loadAnalyzers (config: FSharpConfig) (rootPath: string option) =
    if config.EnableAnalyzers then
      Loggers.analyzers.info (Log.setMessageI $"Using analyzer roots of {config.AnalyzersPath:roots}")

      config.AnalyzersPath
      |> Array.iter (fun analyzerPath ->
        match rootPath with
        | None -> ()
        | Some workspacePath ->
          let dir =
            if
              System.IO.Path.IsPathRooted analyzerPath
            // if analyzer is using absolute path, use it as is
            then
              analyzerPath
            // otherwise, it is a relative path and should be combined with the workspace path
            else
              System.IO.Path.Combine(workspacePath, analyzerPath)

          Loggers.analyzers.info (Log.setMessageI $"Loading analyzers from {dir:dir}")

          let (dllCount, analyzerCount) = dir |> FSharp.Analyzers.SDK.Client.loadAnalyzers

          Loggers.analyzers.info (
            Log.setMessageI
              $"From {analyzerPath:name}: {dllCount:dllNo} dlls including {analyzerCount:analyzersNo} analyzers"
          ))

    else
      Loggers.analyzers.info (Log.setMessage "Analyzers disabled")

  /// <summary></summary>
  /// <param name="checker">the FSharpCompilerServiceChecker</param>
  /// <param name="dotnetRoot">The path to dotnet</param>
  /// <param name="rootPath">The root path</param>
  /// <returns></returns>
  let setDotnetRoot (checker: FSharpCompilerServiceChecker) (dotnetRoot: string) (rootPath: string option) =
    let di = DirectoryInfo dotnetRoot

    if di.Exists then
      let dotnetBinary =
        if
          System.Runtime.InteropServices.RuntimeInformation.IsOSPlatform(Runtime.InteropServices.OSPlatform.Windows)
        then
          FileInfo(Path.Combine(di.FullName, "dotnet.exe"))
        else
          FileInfo(Path.Combine(di.FullName, "dotnet"))

      if dotnetBinary.Exists then
        checker.SetDotnetRoot(dotnetBinary, defaultArg rootPath System.Environment.CurrentDirectory |> DirectoryInfo)

    else
      // if we were mistakenly given the path to a dotnet binary
      // then use the parent directory as the dotnet root instead
      let fi = FileInfo(di.FullName)

      if fi.Exists && (fi.Name = "dotnet" || fi.Name = "dotnet.exe") then
        checker.SetDotnetRoot(fi, defaultArg rootPath System.Environment.CurrentDirectory |> DirectoryInfo)

  let configChanges =
    aval {
      let! config = config
      and! checker = checker
      and! rootPath = rootPath

      return config, checker, rootPath
    }

  // Syncs config changes to the mutable world
  do
    AVal.Observable.onValueChangedWeak configChanges
    |> Observable.subscribe (fun (config, checker, rootPath) ->
      toggleTraceNotification config.Notifications.Trace config.Notifications.TraceNamespaces

      setFSIArgs checker config.FSICompilerToolLocations config.FSIExtraParameters

      loadAnalyzers config rootPath

      setDotnetRoot checker config.DotNetRoot rootPath)
    |> disposables.Add

  let updateConfig c = transact (fun () -> config.Value <- c)

  let tfmConfig =
    config
    |> AVal.map (fun c ->
      if c.UseSdkScripts then
        FSIRefs.TFM.NetCore
      else
        FSIRefs.TFM.NetFx)


  let sendDiagnostics (uri: DocumentUri) (diags: Diagnostic[]) =
    logger.info (Log.setMessageI $"SendDiag for {uri:file}: {diags.Length:diags} entries")

    // TODO: providing version would be very useful
    { Uri = uri
      Diagnostics = diags
      Version = None }
    |> lspClient.TextDocumentPublishDiagnostics

  let mutable lastFSharpDocumentationTypeCheck: ParseAndCheckResults option = None

  let diagnosticCollections = new DiagnosticCollection(sendDiagnostics)

  let notifications = Event<NotificationEvent * CancellationToken>()

  let scriptFileProjectOptions = Event<FSharpProjectOptions>()

  let fileParsed =
    Event<FSharpParseFileResults * FSharpProjectOptions * CancellationToken>()

  let fileChecked = Event<ParseAndCheckResults * VolatileFile * CancellationToken>()

  let detectTests (parseResults: FSharpParseFileResults) (proj: FSharpProjectOptions) ct =
    try
      logger.info (Log.setMessageI $"Test Detection of {parseResults.FileName:file} started")

      let fn = UMX.tag parseResults.FileName

      let res =
        if proj.OtherOptions |> Seq.exists (fun o -> o.Contains "Expecto.dll") then
          TestAdapter.getExpectoTests parseResults.ParseTree
        elif proj.OtherOptions |> Seq.exists (fun o -> o.Contains "nunit.framework.dll") then
          TestAdapter.getNUnitTest parseResults.ParseTree
        elif proj.OtherOptions |> Seq.exists (fun o -> o.Contains "xunit.assert.dll") then
          TestAdapter.getXUnitTest parseResults.ParseTree
        else
          []

      logger.info (Log.setMessageI $"Test Detection of {parseResults.FileName:file} - {res:res}")

      notifications.Trigger(NotificationEvent.TestDetected(fn, res |> List.toArray), ct)
    with e ->
      logger.info (
        Log.setMessageI $"Test Detection of {parseResults.FileName:file} failed"
        >> Log.addExn e
      )

  do
    disposables.Add
    <| fileParsed.Publish.Subscribe(fun (parseResults, proj, ct) -> detectTests parseResults proj ct)

  let builtInCompilerAnalyzers config (file: VolatileFile) (tyRes: ParseAndCheckResults) =
    let filePath = file.FileName
    let filePathUntag = UMX.untag filePath
    let source = file.Source
    let version = file.Version
    let fileName = Path.GetFileName filePathUntag


    let inline getSourceLine lineNo =
      (source: ISourceText).GetLineString(lineNo - 1)

    let checkUnusedOpens =
      async {
        try
          use progress = new ServerProgressReport(lspClient)
          do! progress.Begin($"Checking unused opens {fileName}...", message = filePathUntag)

          let! unused = UnusedOpens.getUnusedOpens (tyRes.GetCheckResults, getSourceLine)

          let! ct = Async.CancellationToken
          notifications.Trigger(NotificationEvent.UnusedOpens(filePath, (unused |> List.toArray)), ct)
        with e ->
          logger.error (Log.setMessage "checkUnusedOpens failed" >> Log.addExn e)
      }

    let checkUnusedDeclarations =
      async {
        try
          use progress = new ServerProgressReport(lspClient)
          do! progress.Begin($"Checking unused declarations {fileName}...", message = filePathUntag)

          let isScript = Utils.isAScript (filePathUntag)
          let! unused = UnusedDeclarations.getUnusedDeclarations (tyRes.GetCheckResults, isScript)
          let unused = unused |> Seq.toArray

          let! ct = Async.CancellationToken
          notifications.Trigger(NotificationEvent.UnusedDeclarations(filePath, unused), ct)
        with e ->
          logger.error (Log.setMessage "checkUnusedDeclarations failed" >> Log.addExn e)
      }

    let checkSimplifiedNames =
      async {
        try
          use progress = new ServerProgressReport(lspClient)
          do! progress.Begin($"Checking simplifing of names {fileName}...", message = filePathUntag)

          let! simplified = SimplifyNames.getSimplifiableNames (tyRes.GetCheckResults, getSourceLine)
          let simplified = Array.ofSeq simplified
          let! ct = Async.CancellationToken
          notifications.Trigger(NotificationEvent.SimplifyNames(filePath, simplified), ct)
        with e ->
          logger.error (Log.setMessage "checkSimplifiedNames failed" >> Log.addExn e)
      }

    let inline isNotExcluded (exclusions: Regex array) =
      exclusions |> Array.exists (fun r -> r.IsMatch filePathUntag) |> not

    let analyzers =
      [
        // if config.Linter then
        //   commands.Lint filePath |> Async .Ignore
        if config.UnusedOpensAnalyzer && isNotExcluded config.UnusedOpensAnalyzerExclusions then
          checkUnusedOpens
        if
          config.UnusedDeclarationsAnalyzer
          && isNotExcluded config.UnusedDeclarationsAnalyzerExclusions
        then
          checkUnusedDeclarations
        if
          config.SimplifyNameAnalyzer
          && isNotExcluded config.SimplifyNameAnalyzerExclusions
        then
          checkSimplifiedNames ]

    async {
      do! analyzers |> Async.parallel75 |> Async.Ignore<unit[]>

      do!
        lspClient.NotifyDocumentAnalyzed
          { TextDocument =
              { Uri = filePath |> Path.LocalPathToUri
                Version = version } }
    }


  let runAnalyzers (config: FSharpConfig) (parseAndCheck: ParseAndCheckResults) (volatileFile: VolatileFile) =
    async {
      if config.EnableAnalyzers then
        let file = volatileFile.FileName

        try
          use progress = new ServerProgressReport(lspClient)
          do! progress.Begin("Running analyzers...", message = UMX.untag file)

          Loggers.analyzers.info (
            Log.setMessage "begin analysis of {file}"
            >> Log.addContextDestructured "file" file
          )

          match parseAndCheck.GetCheckResults.ImplementationFile with
          | Some tast ->
            // Since analyzers are not async, we need to switch to a new thread to not block threadpool
            do! Async.SwitchToNewThread()

            let res =
              Commands.analyzerHandler (
                file,
                volatileFile.Source.ToString().Split("\n"),
                parseAndCheck.GetParseResults.ParseTree,
                tast,
                parseAndCheck.GetCheckResults.PartialAssemblySignature.Entities |> Seq.toList,
                parseAndCheck.GetAllEntities
              )

            let! ct = Async.CancellationToken
            notifications.Trigger(NotificationEvent.AnalyzerMessage(res, file), ct)

            Loggers.analyzers.info (Log.setMessageI $"end analysis of {file:file}")

          | _ ->
            Loggers.analyzers.info (Log.setMessageI $"missing components of {file:file} to run analyzers, skipped them")

            ()
        with ex ->
          Loggers.analyzers.error (Log.setMessageI $"Run failed for {file:file}" >> Log.addExn ex)
    }

  do
    disposables.Add
    <| fileChecked.Publish.Subscribe(fun (parseAndCheck, volatileFile, ct) ->
      async {
        let config = config |> AVal.force
        do! builtInCompilerAnalyzers config volatileFile parseAndCheck
        do! runAnalyzers config parseAndCheck volatileFile

      }
      |> Async.StartWithCT ct)


  let handleCommandEvents (n: NotificationEvent, ct: CancellationToken) =
    try
      async {

        try
          match n with
          | NotificationEvent.FileParsed fn ->
            let uri = Path.LocalPathToUri fn

            do! ({ Content = UMX.untag uri }: PlainNotification) |> lspClient.NotifyFileParsed
          | NotificationEvent.Workspace ws ->

            let ws =
              match ws with
              | ProjectResponse.Project(x, _) -> CommandResponse.project JsonSerializer.writeJson x
              | ProjectResponse.ProjectError(_, errorDetails) ->
                CommandResponse.projectError JsonSerializer.writeJson errorDetails
              | ProjectResponse.ProjectLoading(projectFileName) ->
                CommandResponse.projectLoading JsonSerializer.writeJson projectFileName
              | ProjectResponse.WorkspaceLoad(finished) ->
                CommandResponse.workspaceLoad JsonSerializer.writeJson finished
              | ProjectResponse.ProjectChanged(projectFileName) -> failwith "Not Implemented"

            logger.info (Log.setMessage "Workspace Notify {ws}" >> Log.addContextDestructured "ws" ws)
            do! ({ Content = ws }: PlainNotification) |> lspClient.NotifyWorkspace

          | NotificationEvent.ParseError(errors, file) ->
            let uri = Path.LocalPathToUri file
            let diags = errors |> Array.map fcsErrorToDiagnostic
            diagnosticCollections.SetFor(uri, "F# Compiler", diags)

          | NotificationEvent.UnusedOpens(file, opens) ->
            let uri = Path.LocalPathToUri file

            let diags =
              opens
              |> Array.map (fun n ->
                { Range = fcsRangeToLsp n
                  Code = Some "FSAC0001"
                  Severity = Some DiagnosticSeverity.Hint
                  Source = Some "FSAC"
                  Message = "Unused open statement"
                  RelatedInformation = None
                  Tags = Some [| DiagnosticTag.Unnecessary |]
                  Data = None
                  CodeDescription = None })

            diagnosticCollections.SetFor(uri, "F# Unused opens", diags)

          | NotificationEvent.UnusedDeclarations(file, decls) ->
            let uri = Path.LocalPathToUri file

            let diags =
              decls
              |> Array.map (fun n ->
                { Range = fcsRangeToLsp n
                  Code = Some "FSAC0003"
                  Severity = Some DiagnosticSeverity.Hint
                  Source = Some "FSAC"
                  Message = "This value is unused"
                  RelatedInformation = Some [||]
                  Tags = Some [| DiagnosticTag.Unnecessary |]
                  Data = None
                  CodeDescription = None })

            diagnosticCollections.SetFor(uri, "F# Unused declarations", diags)

          | NotificationEvent.SimplifyNames(file, decls) ->
            let uri = Path.LocalPathToUri file

            let diags =
              decls
              |> Array.map

                (fun
                     ({ Range = range
                        RelativeName = _relName }) ->
                  { Diagnostic.Range = fcsRangeToLsp range
                    Code = Some "FSAC0002"
                    Severity = Some DiagnosticSeverity.Hint
                    Source = Some "FSAC"
                    Message = "This qualifier is redundant"
                    RelatedInformation = Some [||]
                    Tags = Some [| DiagnosticTag.Unnecessary |]
                    Data = None
                    CodeDescription = None })

            diagnosticCollections.SetFor(uri, "F# simplify names", diags)

          // | NotificationEvent.Lint (file, warnings) ->
          //     let uri = Path.LocalPathToUri file
          //     // let fs =
          //     //     warnings |> List.choose (fun w ->
          //     //         w.Warning.Details.SuggestedFix
          //     //         |> Option.bind (fun f ->
          //     //             let f = f.Force()
          //     //             let range = fcsRangeToLsp w.Warning.Details.Range
          //     //             f |> Option.map (fun f -> range, {Range = range; NewText = f.ToText})
          //     //         )
          //     //     )

          //     let diags =
          //         warnings
          //         |> List.map(fun w ->
          //             let range = fcsRangeToLsp w.Warning.Details.Range
          //             let fixes =
          //               match w.Warning.Details.SuggestedFix with
          //               | None -> None
          //               | Some lazyFix ->
          //                 match lazyFix.Value with
          //                 | None -> None
          //                 | Some fix ->
          //                   Some (box [ { Range = fcsRangeToLsp fix.FromRange; NewText = fix.ToText } ] )
          //             let uri = Option.ofObj w.HelpUrl |> Option.map (fun url -> { Href = Some (Uri url) })
          //             { Range = range
          //               Code = Some w.Code
          //               Severity = Some DiagnosticSeverity.Information
          //               Source = "F# Linter"
          //               Message = w.Warning.Details.Message
          //               RelatedInformation = None
          //               Tags = None
          //               Data = fixes
          //               CodeDescription = uri }
          //         )
          //         |> List.sortBy (fun diag -> diag.Range)
          //         |> List.toArray
          //     diagnosticCollections.SetFor(uri, "F# Linter", diags)

          | NotificationEvent.Canceled(msg) ->
            let ntf: PlainNotification = { Content = msg }

            do! lspClient.NotifyCancelledRequest ntf
          | NotificationEvent.AnalyzerMessage(messages, file) ->
            let uri = Path.LocalPathToUri file

            match messages with
            | [||] -> diagnosticCollections.SetFor(uri, "F# Analyzers", [||])
            | messages ->
              let diags =
                messages
                |> Array.map (fun m ->
                  let range = fcsRangeToLsp m.Range

                  let severity =
                    match m.Severity with
                    | FSharp.Analyzers.SDK.Info -> DiagnosticSeverity.Information
                    | FSharp.Analyzers.SDK.Warning -> DiagnosticSeverity.Warning
                    | FSharp.Analyzers.SDK.Error -> DiagnosticSeverity.Error

                  let fixes =
                    match m.Fixes with
                    | [] -> None
                    | fixes ->
                      fixes
                      |> List.map (fun fix ->
                        { Range = fcsRangeToLsp fix.FromRange
                          NewText = fix.ToText })
                      |> Ionide.LanguageServerProtocol.Server.serialize
                      |> Some

                  { Range = range
                    Code = Option.ofObj m.Code
                    Severity = Some severity
                    Source = Some $"F# Analyzers (%s{m.Type})"
                    Message = m.Message
                    RelatedInformation = None
                    Tags = None
                    CodeDescription = None
                    Data = fixes })

              diagnosticCollections.SetFor(uri, "F# Analyzers", diags)
          | NotificationEvent.TestDetected(file, tests) ->
            let rec map
              (r: TestAdapter.TestAdapterEntry<FSharp.Compiler.Text.range>)
              : TestAdapter.TestAdapterEntry<Ionide.LanguageServerProtocol.Types.Range> =
              { Id = r.Id
                List = r.List
                Name = r.Name
                Type = r.Type
                ModuleType = r.ModuleType
                Range = fcsRangeToLsp r.Range
                Childs = ResizeArray(r.Childs |> Seq.map map) }

            do!
              { File = Path.LocalPathToUri file
                Tests = tests |> Array.map map }
              |> lspClient.NotifyTestDetected
        with ex ->
          logger.error (
            Log.setMessage "Exception while handling command event {evt}: {ex}"
            >> Log.addContextDestructured "evt" n
            >> Log.addContext "ex" ex.Message
          )

        ()
      }
      |> fun work -> Async.StartImmediate(work, ct)
    with :? OperationCanceledException as e ->
      ()


  do
    disposables.Add(
      (notifications.Publish :> IObservable<_>)
        // .BufferedDebounce(TimeSpan.FromMilliseconds(200.))
        // .SelectMany(fun l -> l.Distinct())
        .Subscribe(fun e -> handleCommandEvents e)
    )

  let getLastUTCChangeForFile (filePath: string<LocalPath>) =
    AdaptiveFile.GetLastWriteTimeUtc(UMX.untag filePath)
    |> AVal.map (fun writeTime -> filePath, writeTime)

  let addAValLogging cb (aval: aval<_>) =
    let cb = aval.AddWeakMarkingCallback(cb)
    aval |> AVal.mapDisposableTuple (fun x -> x, cb)

  let projectFileChanges project (filePath: string<LocalPath>) =
    let file = getLastUTCChangeForFile filePath

    let logMsg () =
      logger.info (Log.setMessageI $"Loading {project:project} because of {filePath:filePath}")

    file |> addAValLogging logMsg

  let loader = cval<Ionide.ProjInfo.IWorkspaceLoader> workspaceLoader

  let binlogConfig =
    aval {
      let! generateBinLog = config |> AVal.map (fun c -> c.GenerateBinlog)
      and! rootPath = rootPath

      match generateBinLog, rootPath with
      | _, None
      | false, _ -> return Ionide.ProjInfo.BinaryLogGeneration.Off
      | true, Some rootPath ->
        return Ionide.ProjInfo.BinaryLogGeneration.Within(DirectoryInfo(Path.Combine(rootPath, ".ionide")))
    }

  // JB:TODO Adding to solution
  // JB:TODO Adding new project file not yet added to solution
  let workspacePaths: ChangeableValue<WorkspaceChosen> =
    cval WorkspaceChosen.NotChosen

  let noopDisposable =
    { new IDisposable with
        member this.Dispose() : unit = () }

  let adaptiveWorkspacePaths =
    workspacePaths
    |> AVal.map (fun wsp ->
      match wsp with
      | WorkspaceChosen.Sln v -> projectFileChanges v v |> AdaptiveWorkspaceChosen.Sln, noopDisposable
      | WorkspaceChosen.Directory d ->
        failwith "Need to use AdaptiveDirectory" |> AdaptiveWorkspaceChosen.Directory, noopDisposable
      | WorkspaceChosen.Projs projs ->
        let projChanges =
          projs
          |> ASet.ofSeq
          |> ASet.mapAtoAMap (UMX.untag >> AdaptiveFile.GetLastWriteTimeUtc)

        let cb =
          projChanges.AddCallback(fun old delta ->
            logger.info (
              Log.setMessage "Loading projects because of {delta}"
              >> Log.addContextDestructured "delta" delta
            ))

        projChanges |> AdaptiveWorkspaceChosen.Projs, cb

      | WorkspaceChosen.NotChosen -> AdaptiveWorkspaceChosen.NotChosen, noopDisposable

    )
    |> AVal.mapDisposableTuple (id)

  let clientCapabilities = cval<ClientCapabilities option> None

  let glyphToCompletionKind =
    clientCapabilities |> AVal.map (glyphToCompletionKindGenerator)

  let glyphToSymbolKind = clientCapabilities |> AVal.map glyphToSymbolKindGenerator

  let tryFindProp name (props: list<Types.Property>) =
    match props |> Seq.tryFind (fun x -> x.Name = name) with
    | Some v -> v.Value |> Option.ofObj
    | None -> None

  let (|ProjectAssetsFile|_|) (props: list<Types.Property>) = tryFindProp "ProjectAssetsFile" props

  let (|BaseIntermediateOutputPath|_|) (props: list<Types.Property>) =
    tryFindProp "BaseIntermediateOutputPath" props

  let (|MSBuildAllProjects|_|) (props: list<Types.Property>) =
    tryFindProp "MSBuildAllProjects" props
    |> Option.map (fun v -> v.Split(';', StringSplitOptions.RemoveEmptyEntries))

  let loadedProjectOptions =
    aval {
      let! loader = loader
      and! wsp = adaptiveWorkspacePaths

      match wsp with
      | AdaptiveWorkspaceChosen.NotChosen -> return []
      | AdaptiveWorkspaceChosen.Sln _ -> return raise (NotImplementedException())
      | AdaptiveWorkspaceChosen.Directory _ -> return raise (NotImplementedException())
      | AdaptiveWorkspaceChosen.Projs projects ->
        let! binlogConfig = binlogConfig

        let! projectOptions =
          projects
          |> AMap.mapWithAdditionalDependencies (fun projects ->

            projects
            |> Seq.iter (fun (proj: string<LocalPath>, _) ->
              let not =
                UMX.untag proj |> ProjectResponse.ProjectLoading |> NotificationEvent.Workspace

              notifications.Trigger(not, CancellationToken.None))


            use progressReport = new ServerProgressReport(lspClient)

            progressReport.Begin ($"Loading {projects.Count} Projects") (CancellationToken.None)
            |> ignore<Task<unit>>

            let projectOptions =
              loader.LoadProjects(projects |> Seq.map (fst >> UMX.untag) |> Seq.toList, [], binlogConfig)
              |> Seq.toList

            for p in projectOptions do
              logger.info (
                Log.setMessage "Found BaseIntermediateOutputPath of {path}"
                >> Log.addContextDestructured "path" p.Properties
              )

            let additionalDependencies (p: Types.ProjectOptions) =
              [ let projectFileChanges = projectFileChanges p.ProjectFileName

                match p.Properties with
                | ProjectAssetsFile v -> yield projectFileChanges (UMX.tag v)
                | _ -> ()

                let objPath = (|BaseIntermediateOutputPath|_|) p.Properties

                let isWithinObjFolder (file: string) =
                  match objPath with
                  | None -> true // if no obj folder provided assume we should track this file
                  | Some objPath -> file.Contains(objPath)

                match p.Properties with
                | MSBuildAllProjects v ->
                  yield!
                    v
                    |> Array.filter (fun x -> x.EndsWith(".props") && isWithinObjFolder x)
                    |> Array.map (UMX.tag >> projectFileChanges)
                | _ -> () ]

            HashMap.ofList
              [ for p in projectOptions do
                  UMX.tag p.ProjectFileName, (p, additionalDependencies p) ]

          )
          |> AMap.toAVal
          |> AVal.map HashMap.toValueList


        and! checker = checker
        checker.ClearCaches() // if we got new projects assume we're gonna need to clear caches

        let options =
          let fsharpOptions = projectOptions |> FCS.mapManyOptions |> Seq.toList

          List.zip projectOptions fsharpOptions
          |> List.map (fun (projectOption, fso) ->

            let langversion = LanguageVersionShim.fromFSharpProjectOptions fso

            // Set some default values as FCS uses these for identification/caching purposes
            let fso =
              { fso with
                  SourceFiles = fso.SourceFiles |> Array.map (Utils.normalizePath >> UMX.untag)
                  Stamp = fso.Stamp |> Option.orElse (Some DateTime.UtcNow.Ticks)
                  ProjectId = fso.ProjectId |> Option.orElse (Some(Guid.NewGuid().ToString())) }

            { FSharpProjectOptions = fso
              LanguageVersion = langversion },
            projectOption)

        options
        |> List.iter (fun (loadedProject, projectOption) ->
          let projectFileName = loadedProject.ProjectFileName
          let projViewerItemsNormalized = ProjectViewer.render projectOption

          let responseFiles =
            projViewerItemsNormalized.Items
            |> List.map (function
              | ProjectViewerItem.Compile(p, c) -> ProjectViewerItem.Compile(Helpers.fullPathNormalized p, c))
            |> List.choose (function
              | ProjectViewerItem.Compile(p, _) -> Some p)

          let references =
            FscArguments.references (loadedProject.FSharpProjectOptions.OtherOptions |> List.ofArray)

          logger.info (
            Log.setMessage "ProjectLoaded {file}"
            >> Log.addContextDestructured "file" projectFileName
          )

          let ws =
            { ProjectFileName = projectFileName
              ProjectFiles = responseFiles
              OutFileOpt = Option.ofObj projectOption.TargetPath
              References = references
              Extra = projectOption
              ProjectItems = projViewerItemsNormalized.Items
              Additionals = Map.empty }

          let not = ProjectResponse.Project(ws, false) |> NotificationEvent.Workspace
          notifications.Trigger(not, CancellationToken.None))

        let not = ProjectResponse.WorkspaceLoad true |> NotificationEvent.Workspace

        notifications.Trigger(not, CancellationToken.None)

        return options |> List.map fst
    }

  /// <summary>
  /// Evaluates the adaptive value <see cref='F:loadedProjectOptions '/> and returns its current value.
  /// This should not be used inside the adaptive evaluation of other AdaptiveObjects since it does not track dependencies.
  /// </summary>
  /// <returns>A list of FSharpProjectOptions</returns>
  let forceLoadProjects () = loadedProjectOptions |> AVal.force

  do
    // Reload Projects with some debouncing if `loadedProjectOptions` is out of date.
    AVal.Observable.onOutOfDateWeak loadedProjectOptions
    |> Observable.throttleOn Concurrency.NewThreadScheduler.Default (TimeSpan.FromMilliseconds(200.))
    |> Observable.observeOn Concurrency.NewThreadScheduler.Default
    |> Observable.subscribe (fun _ -> forceLoadProjects () |> ignore<list<LoadedProject>>)
    |> disposables.Add


  let sourceFileToProjectOptions =
    aval {
      let! options = loadedProjectOptions

      return
        options
        |> List.collect (fun proj ->
          proj.SourceFiles
          |> Array.map (fun source -> Utils.normalizePath source, proj)
          |> Array.toList)
        |> List.groupByFst

    }
    |> AMap.ofAVal

  let fantomasLogger = LogProvider.getLoggerByName "Fantomas"
  let fantomasService: FantomasService = new LSPFantomasService() :> FantomasService

  let openFilesTokens =
    ConcurrentDictionary<string<LocalPath>, CancellationTokenSource>()

  let tryGetOpenFileToken filePath =
    match openFilesTokens.TryGetValue(filePath) with
    | (true, v) -> Some v
    | _ -> None

  let openFiles = cmap<string<LocalPath>, cval<VolatileFile>> ()
  let openFilesReadOnly = openFiles |> AMap.map (fun _ x -> x :> aval<_>)

  let textChanges =
    cmap<string<LocalPath>, cset<DidChangeTextDocumentParams * DateTime>> ()

  let textChangesReadOnly = textChanges |> AMap.map (fun _ x -> x :> aset<_>)

  let logTextChange (v: VolatileFile) =
    logger.debug (
      Log.setMessage "TextChanged for file : {fileName} {touched} {version}"
      >> Log.addContextDestructured "fileName" v.FileName
      >> Log.addContextDestructured "touched" v.LastTouched
      >> Log.addContextDestructured "version" v.Version
    )

  let openFilesWithChanges: amap<_, aval<VolatileFile>> =
    openFilesReadOnly
    |> AMap.map (fun filePath file ->
      aval {
        let! file = file
        and! changes = textChangesReadOnly |> AMap.tryFind filePath

        match changes with
        | None -> return file
        | Some c ->
          let! ps = c |> ASet.toAVal

          let changes =
            ps
            |> Seq.sortBy (fun (x, _) -> x.TextDocument.Version)
            |> Seq.collect (fun (p, touched) ->
              p.ContentChanges |> Array.map (fun x -> x, p.TextDocument.Version, touched))

          let file =
            (file, changes)
            ||> Seq.fold (fun text (change, version, touched) ->
              match change.Range with
              | None -> // replace entire content
                VolatileFile.Create(sourceTextFactory.Create(filePath, change.Text), version, touched)
              | Some rangeToReplace ->
                // replace just this slice
                let fcsRangeToReplace = protocolRangeToRange (UMX.untag filePath) rangeToReplace

                try
                  match text.Source.ModifyText(fcsRangeToReplace, change.Text) with
                  | Ok text -> VolatileFile.Create(text, version, touched)

                  | Error message ->
                    logger.error (
                      Log.setMessage
                        "Error applying {change} to document {file} for version {version} - {range} : {message} "
                      >> Log.addContextDestructured "file" filePath
                      >> Log.addContextDestructured "version" version
                      >> Log.addContextDestructured "message" message
                      >> Log.addContextDestructured "range" fcsRangeToReplace
                      >> Log.addContextDestructured "change" change
                    )

                    text
                with e ->
                  logger.error (
                    Log.setMessage "Error applying {change} to document {file} for version {version} - {range}"
                    >> Log.addContextDestructured "file" filePath
                    >> Log.addContextDestructured "range" fcsRangeToReplace
                    >> Log.addContextDestructured "version" version
                    >> Log.addContextDestructured "change" change
                    >> Log.addExn e
                  )

                  text)

          logTextChange file
          return file
      })


  let cancelToken filePath (cts: CancellationTokenSource) =

    try
      logger.info (
        Log.setMessage "Cancelling {filePath} - {version}"
        >> Log.addContextDestructured "filePath" filePath
      // >> Log.addContextDestructured "version" oldFile.Version
      )

      cts.Cancel()
      cts.Dispose()
    with
    | :? OperationCanceledException
    | :? ObjectDisposedException as e when e.Message.Contains("CancellationTokenSource has been disposed") ->
      // ignore if already cancelled
      ()

  [<return: Struct>]
  let rec (|Cancelled|_|) (e: exn) =
    match e with
    | :? TaskCanceledException -> ValueSome()
    | :? OperationCanceledException -> ValueSome()
    | :? System.AggregateException as aex ->
      if aex.InnerExceptions.Count = 1 then
        (|Cancelled|_|) aex.InnerException
      else
        ValueNone
    | _ -> ValueNone

  let returnException e =
    match e with
    | Cancelled -> LspResult.requestCancelled
    | e -> LspResult.internalError (string e)

  let cachedFileContents = cmap<string<LocalPath>, asyncaval<VolatileFile>> ()

  let resetCancellationToken filePath =
    let adder _ = new CancellationTokenSource()

    let updater key value =
      cancelToken filePath value
      new CancellationTokenSource()

    openFilesTokens.AddOrUpdate(filePath, adder, updater)
    |> ignore<CancellationTokenSource>


  let updateOpenFiles (file: VolatileFile) =
    let adder _ = cval file

    let updater _ (v: cval<_>) = v.Value <- file

    resetCancellationToken file.FileName
    transact (fun () -> openFiles.AddOrElse(file.Source.FileName, adder, updater))

  let updateTextchanges filePath p =
    let adder _ = cset<_> [ p ]
    let updater _ (v: cset<_>) = v.Add p |> ignore<bool>

    resetCancellationToken filePath
    transact (fun () -> textChanges.AddOrElse(filePath, adder, updater))

  let isFileOpen file =
    openFiles |> AMap.tryFindA file |> AVal.map (Option.isSome)

  let findFileInOpenFiles file =
    openFilesWithChanges |> AMap.tryFindA file

  let forceFindOpenFile filePath =
    findFileInOpenFiles filePath |> AVal.force

  let forceFindOpenFileOrRead file =
    asyncOption {

      match findFileInOpenFiles file |> AVal.force with
      | Some s -> return s
      | None ->
        // TODO: Log how many times this kind area gets hit and possibly if this should be rethought
        try
          logger.debug (
            Log.setMessage "forceFindOpenFileOrRead else - {file}"
            >> Log.addContextDestructured "file" file
          )

          use s = File.openFileStreamForReadingAsync file

          let! source = sourceTextFactory.Create(file, s) |> Async.AwaitCancellableValueTask

          return
            { LastTouched = File.getLastWriteTimeOrDefaultNow file
              Source = source
              Version = 0 }

        with e ->
          logger.warn (
            Log.setMessage "Could not read file {file}"
            >> Log.addContextDestructured "file" file
            >> Log.addExn e
          )

          return! None
    }
    |> Async.map (Result.ofOption (fun () -> $"Could not read file: {file}"))

  do
    let fileshimChanges = openFilesWithChanges |> AMap.mapA (fun _ v -> v)
    // let cachedFileContents = cachedFileContents |> cmap.mapA (fun _ v -> v)

    let filesystemShim file =
      // GetLastWriteTimeShim gets called _alot_ and when we do checks on save we use Async.Parallel for type checking.
      // Adaptive uses lots of locks under the covers, so many threads can get blocked waiting for data.
      // flattening openFilesWithChanges makes this check a lot quicker as it's not needing to recalculate each value.

      fileshimChanges |> AMap.force |> HashMap.tryFind file

    FSharp.Compiler.IO.FileSystemAutoOpens.FileSystem <-
      FileSystem(FSharp.Compiler.IO.FileSystemAutoOpens.FileSystem, filesystemShim)

  /// <summary>Parses a source code for a file and caches the results. Returns an AST that can be traversed for various features.</summary>
  /// <param name="checker">The FSharpCompilerServiceChecker.</param>
  /// <param name="source">The source to be parsed.</param>
  /// <param name="parseOpts">Parsing options for the project or script</param>
  /// <param name="options">The options for the project or script.</param>
  /// <returns></returns>
  let parseFile (checker: FSharpCompilerServiceChecker) (source: VolatileFile) parseOpts options =
    async {
      let! result = checker.ParseFile(source.FileName, source.Source, parseOpts)

      let! ct = Async.CancellationToken
      fileParsed.Trigger(result, options, ct)
      return result
    }


  /// <summary>Parses all files in the workspace. This is mostly used to trigger finding tests.</summary>
  let parseAllFiles () =
    asyncAVal {
      let! projects = loadedProjectOptions
      and! (checker: FSharpCompilerServiceChecker) = checker

      return
        projects
        |> Array.ofList
        |> Array.Parallel.collect (fun p ->
          let parseOpts = Utils.projectOptionsToParseOptions p.FSharpProjectOptions
          p.SourceFiles |> Array.Parallel.map (fun s -> p, parseOpts, s))
        |> Array.Parallel.map (fun (opts, parseOpts, fileName) ->
          let fileName = UMX.tag fileName

          asyncResult {
            let! file = forceFindOpenFileOrRead fileName
            return! parseFile checker file parseOpts opts.FSharpProjectOptions
          }
          |> Async.map Result.toOption)
        |> Async.parallel75
    }

  let forceFindSourceText filePath =
    forceFindOpenFileOrRead filePath |> AsyncResult.map (fun f -> f.Source)


  let openFilesToChangesAndProjectOptions =
    openFilesWithChanges
    |> AMapAsync.mapAVal (fun filePath file ctok ->
      asyncAVal {
        if Utils.isAScript (UMX.untag filePath) then
          let! (checker: FSharpCompilerServiceChecker) = checker
          and! tfmConfig = tfmConfig

          let! projs =
            taskOption {
              let! cts = tryGetOpenFileToken filePath

              let! opts =
                checker.GetProjectOptionsFromScript(filePath, file.Source, tfmConfig)
                |> Async.withCancellation cts.Token
                |> Async.startImmediateAsTask ctok

              opts |> scriptFileProjectOptions.Trigger

              return
                { FSharpProjectOptions = opts
                  LanguageVersion = LanguageVersionShim.fromFSharpProjectOptions opts }
            }

          return file, Option.toList projs
        else
          let! projs =
            sourceFileToProjectOptions
            |> AMap.tryFind filePath
            |> AVal.map (Option.defaultValue [])

          return file, projs
      })

  let allFSharpProjectOptions =
    let wins =
      openFilesToChangesAndProjectOptions
      |> AMap.map (fun k v -> v |> AsyncAVal.mapSync (fun d _ -> snd d))

    let loses = sourceFileToProjectOptions |> AMap.map (fun k v -> AsyncAVal.constant v)
    AMap.union loses wins


  let getAllProjectOptions () =
    async {
      let! set =
        allFSharpProjectOptions
        |> AMap.toASetValues
        |> ASet.force
        |> HashSet.toArray
        |> Array.map (AsyncAVal.forceAsync)
        |> Async.parallel75

      return set |> Array.collect (List.toArray)
    }


  let getAllFSharpProjectOptions () =
    getAllProjectOptions ()
    |> Async.map (Array.map (fun x -> x.FSharpProjectOptions))

  let getProjectOptionsForFile (filePath: string<LocalPath>) =
    asyncAVal {
      match! allFSharpProjectOptions |> AMapAsync.tryFindA filePath with
      | Some projs -> return projs
      | None -> return []
    }

  let autoCompleteItems
    : cmap<DeclName, DeclarationListItem *
      Position *
      string<LocalPath> *
      (Position -> option<string>) *
      FSharp.Compiler.Syntax.ParsedInput> =
    cmap ()

  let getAutoCompleteByDeclName name = autoCompleteItems |> AMap.tryFind name

  let autoCompleteNamespaces =
    autoCompleteItems
    |> AMap.choose (fun name (d, pos, fn, getline, ast) ->

      Commands.calculateNamespaceInsert (fun () -> Some ast) d pos getline)

  let getAutoCompleteNamespacesByDeclName name =
    autoCompleteNamespaces |> AMap.tryFind name


  /// <summary>Gets Parse and Check results of a given file while also handling other concerns like Progress, Logging, Eventing.</summary>
  /// <param name="checker">The FSharpCompilerServiceChecker.</param>
  /// <param name="file">The name of the file in the project whose source to find a typecheck.</param>
  /// <param name="options">The options for the project or script.</param>
  /// <param name="shouldCache">Determines if the typecheck should be cached for autocompletions.</param>
  /// <returns></returns>
  let parseAndCheckFile (checker: FSharpCompilerServiceChecker) (file: VolatileFile) options shouldCache =
    async {
      let tags =
        [ SemanticConventions.fsac_sourceCodePath, box (UMX.untag file.Source.FileName)
          SemanticConventions.projectFilePath, box (options.ProjectFileName) ]

      use _ = fsacActivitySource.StartActivityForType(thisType, tags = tags)


      logger.info (
        Log.setMessage "Getting typecheck results for {file} - {hash} - {date}"
        >> Log.addContextDestructured "file" file.Source.FileName
        >> Log.addContextDestructured "hash" (file.Source.GetHashCode())
        >> Log.addContextDestructured "date" (file.LastTouched)
      )

      let! ct = Async.CancellationToken

      use progressReport = new ServerProgressReport(lspClient)

      let simpleName = Path.GetFileName(UMX.untag file.Source.FileName)
      do! progressReport.Begin($"Typechecking {simpleName}", message = $"{file.Source.FileName}")

      let! result =
        checker.ParseAndCheckFileInProject(
          file.Source.FileName,
          (file.Source.GetHashCode()),
          file.Source,
          options,
          shouldCache = shouldCache
        )
        |> Debug.measureAsync $"checker.ParseAndCheckFileInProject - {file.Source.FileName}"

      do! progressReport.End($"Typechecked {file.Source.FileName}")

      notifications.Trigger(NotificationEvent.FileParsed(file.Source.FileName), ct)

      match result with
      | Error e ->
        logger.error (
          Log.setMessage "Typecheck failed for {file} with {error}"
          >> Log.addContextDestructured "file" file.FileName
          >> Log.addContextDestructured "error" e
        )

        return failwith e
      | Ok parseAndCheck ->
        logger.info (
          Log.setMessage "Typecheck completed successfully for {file}"
          >> Log.addContextDestructured "file" file.Source.FileName
        )

        Async.Start(
          async {

            fileParsed.Trigger(parseAndCheck.GetParseResults, options, ct)
            fileChecked.Trigger(parseAndCheck, file, ct)
            let checkErrors = parseAndCheck.GetParseResults.Diagnostics
            let parseErrors = parseAndCheck.GetCheckResults.Diagnostics

            let errors =
              Array.append checkErrors parseErrors
              |> Array.distinctBy (fun e ->
                e.Severity, e.ErrorNumber, e.StartLine, e.StartColumn, e.EndLine, e.EndColumn, e.Message)

            notifications.Trigger(NotificationEvent.ParseError(errors, file.Source.FileName), ct)
          },
          ct
        )


        return parseAndCheck
    }

  /// Bypass Adaptive checking and tell the checker to check a file
  let bypassAdaptiveTypeCheck (filePath: string<LocalPath>) opts =
    async {
      try
        logger.info (
          Log.setMessage "Forced Check : {file}"
          >> Log.addContextDestructured "file" filePath
        )

        let checker = checker |> AVal.force

        match! forceFindOpenFileOrRead filePath with
        // Don't cache for autocompletions as we really only want to cache "Opened" files.
        | Ok(fileInfo) -> return! parseAndCheckFile checker fileInfo opts false |> Async.Ignore
        | _ -> ()
      with e ->

        logger.warn (
          Log.setMessage "Forced Check error : {file}"
          >> Log.addContextDestructured "file" filePath
          >> Log.addExn e
        )
    }

  let openFilesToParsedResults =
    openFilesToChangesAndProjectOptions
    |> AMapAsync.mapAsyncAVal (fun _ (info, projectOptions) ctok ->
      asyncAVal {
        let file = info.Source.FileName
        let! checker = checker

        return!
          taskOption {
            let! opts = selectProject projectOptions
            and! cts = tryGetOpenFileToken file

            let parseOpts = Utils.projectOptionsToParseOptions opts.FSharpProjectOptions

            return!
              parseFile checker info parseOpts opts.FSharpProjectOptions
              |> Async.withCancellation cts.Token
              |> Async.startImmediateAsTask ctok
          }
      })


  let openFilesToRecentCheckedFilesResults =
    openFilesToChangesAndProjectOptions
    |> AMapAsync.mapAsyncAVal (fun _ (info, projectOptions) _ ->
      asyncAVal {
        let file = info.Source.FileName
        let! checker = checker

        return
          option {
            let! opts = selectProject projectOptions
            return! checker.TryGetRecentCheckResultsForFile(file, opts.FSharpProjectOptions, info.Source)
          }
      })

  let openFilesToCheckedFilesResults =
    openFilesToChangesAndProjectOptions
    |> AMapAsync.mapAsyncAVal (fun _ (info, projectOptions) ctok ->
      asyncAVal {
        let file = info.Source.FileName
        let! checker = checker

        return!
          taskOption {
            let! opts = selectProject projectOptions
            and! cts = tryGetOpenFileToken file

            return!
              parseAndCheckFile checker info opts.FSharpProjectOptions true
              |> Async.withCancellation cts.Token
              |> fun work -> Async.StartImmediateAsTask(work, ctok)
          }

      })

  let getParseResults filePath =
    openFilesToParsedResults |> AMapAsync.tryFindAndFlatten filePath

  let getTypeCheckResults filePath =
    openFilesToCheckedFilesResults |> AMapAsync.tryFindAndFlatten (filePath)

  let getRecentTypeCheckResults filePath =
    openFilesToRecentCheckedFilesResults |> AMapAsync.tryFindAndFlatten (filePath)

  let tryGetLineStr pos (text: IFSACSourceText) =
    text.GetLine(pos)
    |> Result.ofOption (fun () -> $"No line in {text.FileName} at position {pos}")

  let forceGetParseResults filePath =
    async {
      let! results = getParseResults filePath |> AsyncAVal.forceAsync
      return results |> Result.ofOption (fun () -> $"No parse results for {filePath}")
    }

  let forceGetRecentTypeCheckResults filePath =
    async {
      let! results = getRecentTypeCheckResults filePath |> AsyncAVal.forceAsync
      return results |> Result.ofOption (fun () -> $"No typecheck results for {filePath}")
    }

  let forceGetTypeCheckResults (filePath: string<LocalPath>) =
    async {
      let! results = getTypeCheckResults (filePath) |> AsyncAVal.forceAsync
      return results |> Result.ofOption (fun () -> $"No typecheck results for {filePath}")
    }

  /// <summary>
  /// This will attempt to get typecheck results in this order
  ///
  /// 1. From our internal typecheck cache
  /// 2. From checker.TryGetRecentCheckResultsForFile
  /// 3. Failing both, will type check the file.
  ///
  /// Additionally, it will start typechecking the file in the background to force latest results on the next request.
  /// </summary>
  /// <param name="filePath">The name of the file in the project whose source to find a typecheck.</param>
  /// <returns>A Result of ParseAndCheckResults</returns>
  let forceGetTypeCheckResultsStale (filePath: string<LocalPath>) =
    asyncAVal {
      let! (checker: FSharpCompilerServiceChecker) = checker

      let inline tryGetLastCheckResultForFile filePath =
        checker.TryGetLastCheckResultForFile(filePath)
        |> Result.ofOption (fun () -> $"No typecheck results for {filePath}")
        |> async.Return

      return
        tryGetLastCheckResultForFile filePath
        |> AsyncResult.orElseWith (fun _ -> forceGetRecentTypeCheckResults filePath)
        |> AsyncResult.orElseWith (fun _ -> forceGetTypeCheckResults filePath)
        |> Async.map (fun r ->
          Async.Start(
            async {
              // This needs to be in a try catch as it can throw on cancellation which causes the server to crash
              try
                do!
                  forceGetTypeCheckResults filePath
                  |> Async.Ignore<Result<ParseAndCheckResults, string>>
              with e ->
                ()
            }
          )

          r)
    }
    |> AsyncAVal.forceAsync


  let openFilesToDeclarations =
    openFilesToParsedResults
    |> AMap.map (fun k v -> v |> AsyncAVal.mapOption (fun p _ -> p.GetNavigationItems().Declarations))

  let getAllOpenDeclarations () =
    async {
      let! results =
        openFilesToDeclarations
        |> AMap.force
        |> HashMap.toArray
        |> Array.map (fun (k, v) ->
          async {
            let! decls = AsyncAVal.forceAsync v
            return Option.map (fun v -> k, v) decls
          })
        |> Async.parallel75

      return results |> Array.Parallel.choose id

    }

  let getDeclarations filename =
    openFilesToDeclarations |> AMapAsync.tryFindAndFlatten filename

  let getFilePathAndPosition (p: ITextDocumentPositionParams) =
    let filePath = p.GetFilePath() |> Utils.normalizePath
    let pos = p.GetFcsPos()
    filePath, pos



  let forceGetProjectOptions filePath =
    asyncAVal {
      let! projects = getProjectOptionsForFile filePath
      let project = selectProject projects

      return
        project
        |> Result.ofOption (fun () -> $"Could not find project containing {filePath}")

    }
    |> AsyncAVal.forceAsync

  let forceGetFSharpProjectOptions filePath =
    forceGetProjectOptions filePath
    |> Async.map (Result.map (fun p -> p.FSharpProjectOptions))

  let codeGenServer =
    { new ICodeGenerationService with
        member x.TokenizeLine(file, i) =
          asyncOption {
            let! (text) = forceFindOpenFileOrRead file |> Async.map Option.ofResult

            try
              let! line = text.Source.GetLine(Position.mkPos i 0)
              return Lexer.tokenizeLine [||] line
            with _ ->
              return! None
          }

        member x.GetSymbolAtPosition(file, pos) =
          asyncOption {
            try
              let! (text) = forceFindOpenFileOrRead file |> Async.map Option.ofResult
              let! line = tryGetLineStr pos text.Source |> Option.ofResult
              return! Lexer.getSymbol pos.Line pos.Column line SymbolLookupKind.Fuzzy [||]
            with _ ->
              return! None
          }

        member x.GetSymbolAndUseAtPositionOfKind(fileName, pos, kind) =
          asyncOption {
            let! symbol = x.GetSymbolAtPosition(fileName, pos)

            if symbol.Kind = kind then
              let! (text) = forceFindOpenFileOrRead fileName |> Async.map Option.ofResult
              let! line = tryGetLineStr pos text.Source |> Option.ofResult
              let! tyRes = forceGetTypeCheckResults fileName |> Async.map (Option.ofResult)
              let symbolUse = tyRes.TryGetSymbolUse pos line
              return! Some(symbol, symbolUse)
            else
              return! None
          }

        member x.ParseFileInProject(file) =
          forceGetParseResults file |> Async.map (Option.ofResult) }

  let getDependentProjectsOfProjects ps =
    let projectSnapshot = forceLoadProjects ()

    let allDependents = System.Collections.Generic.HashSet<FSharpProjectOptions>()

    let currentPass = ResizeArray()
    currentPass.AddRange(ps |> List.map (fun p -> p.ProjectFileName))

    let mutable continueAlong = true

    while continueAlong do
      let dependents =
        projectSnapshot
        |> Seq.filter (fun p ->
          p.FSharpProjectOptions.ReferencedProjects
          |> Seq.exists (fun r ->
            match r.ProjectFilePath with
            | None -> false
            | Some p -> currentPass.Contains(p)))

      if Seq.isEmpty dependents then
        continueAlong <- false
        currentPass.Clear()
      else
        for d in dependents do
          allDependents.Add d.FSharpProjectOptions |> ignore<bool>

        currentPass.Clear()
        currentPass.AddRange(dependents |> Seq.map (fun p -> p.ProjectFileName))

    Seq.toList allDependents

  let getDeclarationLocation (symbolUse, text) =
    let getProjectOptions file =
      async {
        let! projects = getProjectOptionsForFile file |> AsyncAVal.forceAsync

        return
          selectProject projects
          |> Option.map (fun project -> project.FSharpProjectOptions)


      }

    let projectsThatContainFile file =
      async {
        let! projects = getProjectOptionsForFile file |> AsyncAVal.forceAsync
        return projects |> List.map (fun p -> p.FSharpProjectOptions)
      }

    SymbolLocation.getDeclarationLocation (
      symbolUse,
      text,
      getProjectOptions,
      projectsThatContainFile,
      getDependentProjectsOfProjects
    )

  let symbolUseWorkspace
    (includeDeclarations: bool)
    (includeBackticks: bool)
    (errorOnFailureToFixRange: bool)
    pos
    lineStr
    text
    tyRes
    =

    let findReferencesForSymbolInFile (file: string<LocalPath>, project, symbol) =
      async {
        let checker = checker |> AVal.force

        if File.Exists(UMX.untag file) then
          // `FSharpChecker.FindBackgroundReferencesInFile` only works with existing files
          return! checker.FindReferencesForSymbolInFile(UMX.untag file, project, symbol)
        else
          // untitled script files
          match! forceGetTypeCheckResultsStale file with
          | Error _ -> return Seq.empty
          | Ok tyRes ->
            let! ct = Async.CancellationToken
            let usages = tyRes.GetCheckResults.GetUsesOfSymbolInFile(symbol, ct)
            return usages |> Seq.map (fun u -> u.Range)
      }

    let tryGetProjectOptionsForFsproj (file: string<LocalPath>) =
      forceGetFSharpProjectOptions file |> Async.map Option.ofResult

    Commands.symbolUseWorkspace
      getDeclarationLocation
      findReferencesForSymbolInFile
      forceFindSourceText
      tryGetProjectOptionsForFsproj
      (getAllFSharpProjectOptions >> Async.map Array.toSeq)
      includeDeclarations
      includeBackticks
      errorOnFailureToFixRange
      pos
      lineStr
      text
      tyRes

<<<<<<< HEAD
=======
  let symbolUseWorkspace2
    (includeDeclarations: bool)
    (includeBackticks: bool)
    (errorOnFailureToFixRange: bool)
    pos
    lineStr
    text
    tyRes
    =
    let findReferencesForSymbolInFile (file: string<LocalPath>, project, symbol) =
      async {
        let checker = checker |> AVal.force

        if File.Exists(UMX.untag file) then
          // `FSharpChecker.FindBackgroundReferencesInFile` only works with existing files
          return! checker.FindReferencesForSymbolInFile(UMX.untag file, project, symbol)
        else
          // untitled script files
          match! forceGetTypeCheckResultsStale file with
          | Error _ -> return Seq.empty
          | Ok tyRes ->
            let! ct = Async.CancellationToken
            let usages = tyRes.GetCheckResults.GetUsesOfSymbolInFile(symbol, ct)
            return usages |> Seq.map (fun u -> u.Range)
      }

    let tryGetProjectOptionsForFsproj (file: string<LocalPath>) =
      forceGetFSharpProjectOptions file |> Async.map Option.ofResult

    Commands.symbolUseWorkspace
      getDeclarationLocation
      findReferencesForSymbolInFile
      forceFindSourceText
      tryGetProjectOptionsForFsproj
      (getAllFSharpProjectOptions >> Async.map Array.toSeq)
      includeDeclarations
      includeBackticks
      errorOnFailureToFixRange
      pos
      lineStr
      text
      tyRes

>>>>>>> 452411b7
  let codefixes =

    let tryGetParseResultsForFile filePath pos =
      asyncResult {
        let! (file) = forceFindOpenFileOrRead filePath
        let! lineStr = file.Source |> tryGetLineStr pos
        and! tyRes = forceGetTypeCheckResults filePath
        return tyRes, lineStr, file.Source
      }

    let getRangeText fileName (range: Ionide.LanguageServerProtocol.Types.Range) =
      asyncResult {
        let! sourceText = forceFindSourceText fileName
        return! sourceText.GetText(protocolRangeToRange (UMX.untag fileName) range)
      }

    let tryFindUnionDefinitionFromPos = tryFindUnionDefinitionFromPos codeGenServer

    let getUnionPatternMatchCases tyRes pos sourceText line =
      Commands.getUnionPatternMatchCases tryFindUnionDefinitionFromPos tyRes pos sourceText line

    let unionCaseStubReplacements (config) () =
      Map.ofList [ "$1", config.UnionCaseStubGenerationBody ]


    let implementInterfaceConfig config () : ImplementInterface.Config =
      { ObjectIdentifier = config.InterfaceStubGenerationObjectIdentifier
        MethodBody = config.InterfaceStubGenerationMethodBody
        IndentationSize = config.IndentationSize }

    let recordStubReplacements config () =
      Map.ofList [ "$1", config.RecordStubGenerationBody ]

    let tryFindRecordDefinitionFromPos =
      RecordStubGenerator.tryFindRecordDefinitionFromPos codeGenServer

    let getRecordStub tyRes pos sourceText line =
      Commands.getRecordStub (tryFindRecordDefinitionFromPos) tyRes pos sourceText line

    let getLineText (sourceText: IFSACSourceText) (range: Ionide.LanguageServerProtocol.Types.Range) =
      sourceText.GetText(protocolRangeToRange (UMX.untag sourceText.FileName) range)
      |> Async.singleton

    let abstractClassStubReplacements config () =
      Map.ofList
        [ "$objectIdent", config.AbstractClassStubGenerationObjectIdentifier
          "$methodBody", config.AbstractClassStubGenerationMethodBody ]

    let tryFindAbstractClassExprInBufferAtPos =
      AbstractClassStubGenerator.tryFindAbstractClassExprInBufferAtPos codeGenServer

    let writeAbstractClassStub =
      AbstractClassStubGenerator.writeAbstractClassStub codeGenServer

    let getAbstractClassStub tyRes objExprRange sourceText lineStr =
      Commands.getAbstractClassStub
        tryFindAbstractClassExprInBufferAtPos
        writeAbstractClassStub
        tyRes
        objExprRange
        sourceText
        lineStr
      |> AsyncResult.foldResult id id

    let getLanguageVersion (file: string<LocalPath>) =
      async {
        let! projectOptions = forceGetProjectOptions file

        return
          match projectOptions with
          | Ok projectOptions -> projectOptions.LanguageVersion
          | Error _ -> LanguageVersionShim.defaultLanguageVersion.Value
      }

    config
    |> AVal.map (fun config ->
      [| Run.ifEnabled (fun _ -> config.UnusedOpensAnalyzer) (RemoveUnusedOpens.fix forceFindSourceText)
         Run.ifEnabled
           (fun _ -> config.ResolveNamespaces)
           (ResolveNamespace.fix tryGetParseResultsForFile Commands.getNamespaceSuggestions)
         ReplaceWithSuggestion.fix
         RemoveRedundantQualifier.fix
         Run.ifEnabled (fun _ -> config.UnusedDeclarationsAnalyzer) (RenameUnusedValue.fix tryGetParseResultsForFile)
         AddNewKeywordToDisposableConstructorInvocation.fix getRangeText
         Run.ifEnabled
           (fun _ -> config.UnionCaseStubGeneration)
           (GenerateUnionCases.fix
             forceFindSourceText
             tryGetParseResultsForFile
             getUnionPatternMatchCases
             (unionCaseStubReplacements config))
         ExternalSystemDiagnostics.linter
         ExternalSystemDiagnostics.analyzers
         Run.ifEnabled
           (fun _ -> config.InterfaceStubGeneration)
           (ImplementInterface.fix
             tryGetParseResultsForFile
             forceGetFSharpProjectOptions
             (implementInterfaceConfig config))
         Run.ifEnabled
           (fun _ -> config.RecordStubGeneration)
           (GenerateRecordStub.fix tryGetParseResultsForFile getRecordStub (recordStubReplacements config))
         Run.ifEnabled
           (fun _ -> config.AbstractClassStubGeneration)
           (GenerateAbstractClassStub.fix
             tryGetParseResultsForFile
             getAbstractClassStub
             (abstractClassStubReplacements config))
         AddMissingEqualsToTypeDefinition.fix forceFindSourceText
         ChangePrefixNegationToInfixSubtraction.fix forceFindSourceText
         ConvertDoubleEqualsToSingleEquals.fix getRangeText
         ChangeEqualsInFieldTypeToColon.fix
         WrapExpressionInParentheses.fix getRangeText
         ChangeRefCellDerefToNot.fix tryGetParseResultsForFile
         ChangeDowncastToUpcast.fix getRangeText
         MakeDeclarationMutable.fix tryGetParseResultsForFile forceGetFSharpProjectOptions
         UseMutationWhenValueIsMutable.fix tryGetParseResultsForFile
         ConvertInvalidRecordToAnonRecord.fix tryGetParseResultsForFile
         RemoveUnnecessaryReturnOrYield.fix tryGetParseResultsForFile getLineText
         ConvertCSharpLambdaToFSharpLambda.fix tryGetParseResultsForFile getLineText
         AddMissingFunKeyword.fix forceFindSourceText getLineText
         MakeOuterBindingRecursive.fix tryGetParseResultsForFile getLineText
         AddMissingRecKeyword.fix forceFindSourceText getLineText
         ConvertBangEqualsToInequality.fix getRangeText
         ChangeDerefBangToValue.fix tryGetParseResultsForFile getLineText
         RemoveUnusedBinding.fix tryGetParseResultsForFile
         AddTypeToIndeterminateValue.fix tryGetParseResultsForFile forceGetFSharpProjectOptions
         ChangeTypeOfNameToNameOf.fix tryGetParseResultsForFile
         AddMissingInstanceMember.fix
         AddMissingXmlDocumentation.fix tryGetParseResultsForFile
         AddExplicitTypeAnnotation.fix tryGetParseResultsForFile
         ConvertPositionalDUToNamed.fix tryGetParseResultsForFile getRangeText
         ConvertTripleSlashCommentToXmlTaggedDoc.fix tryGetParseResultsForFile getRangeText
         GenerateXmlDocumentation.fix tryGetParseResultsForFile
         RemoveRedundantAttributeSuffix.fix tryGetParseResultsForFile
         Run.ifEnabled
           (fun _ -> config.AddPrivateAccessModifier)
           (AddPrivateAccessModifier.fix tryGetParseResultsForFile symbolUseWorkspace2)
         UseTripleQuotedInterpolation.fix tryGetParseResultsForFile getRangeText
         RenameParamToMatchSignature.fix tryGetParseResultsForFile
         RemovePatternArgument.fix tryGetParseResultsForFile
         ToInterpolatedString.fix tryGetParseResultsForFile getLanguageVersion |])

  let forgetDocument (uri: DocumentUri) =
    async {
      let filePath = uri |> Path.FileUriToLocalPath |> Utils.normalizePath

      let doesNotExist (file: string<LocalPath>) = not (File.Exists(UMX.untag file))

      let isOutsideWorkspace (file: string<LocalPath>) =
        asyncAVal {
          let! rootPath = rootPath

          match rootPath with
          | None -> return true // no root workspace specified
          | Some rootPath ->
            let rec isInside (rootDir: DirectoryInfo, dirToCheck: DirectoryInfo) =
              if String.Equals(rootDir.FullName, dirToCheck.FullName, StringComparison.InvariantCultureIgnoreCase) then
                true
              else
                match dirToCheck.Parent with
                | null -> false
                | parent -> isInside (rootDir, parent)

            let rootDir = DirectoryInfo(rootPath)
            let fileDir = FileInfo(UMX.untag file).Directory

            if isInside (rootDir, fileDir) then
              return false
            else
              let! projectOptions = getProjectOptionsForFile file

              match projectOptions |> selectProject with
              | None -> return true
              | Some projectOptions ->
                if doesNotExist (UMX.tag projectOptions.ProjectFileName) then
                  return true // script file
                else
                  // issue: fs-file does never get removed from project options (-> requires reload of FSAC to register)
                  // -> don't know if file still part of project (file might have been removed from project)
                  // -> keep cache for file
                  return false
        }

        |> AsyncAVal.forceAsync

      transact (fun () ->
        openFiles.Remove filePath |> ignore<bool>

        match openFilesTokens.TryRemove(filePath) with
        | (true, cts) -> cancelToken filePath cts
        | _ -> ()

        textChanges.Remove filePath |> ignore<bool>)

      let! isOutsideWorkspace = isOutsideWorkspace filePath

      if doesNotExist filePath || isOutsideWorkspace then
        logger.info (
          Log.setMessage "Removing cached data for {file}."
          >> Log.addContext "file" filePath
        )

        diagnosticCollections.ClearFor(uri)
      else
        logger.info (
          Log.setMessage "File {file} exists inside workspace so diagnostics will not be cleared"
          >> Log.addContext "file" filePath
        )
    }


  let getDependentFilesForFile file =
    async {
      let! projects = getProjectOptionsForFile file |> AsyncAVal.forceAsync

      return
        projects
        |> List.toArray
        |> Array.collect (fun proj ->
          logger.info (
            Log.setMessage "Source Files: {sourceFiles}"
            >> Log.addContextDestructured "sourceFiles" proj.SourceFiles
          )

          let idx = proj.SourceFiles |> Array.findIndex (fun x -> x = UMX.untag file)

          proj.SourceFiles
          |> Array.splitAt idx
          |> snd
          |> Array.map (fun sourceFile -> proj.FSharpProjectOptions, sourceFile))
        |> Array.distinct
    }


  let bypassAdaptiveAndCheckDepenenciesForFile (filePath: string<LocalPath>) =
    async {
      let tags = [ SemanticConventions.fsac_sourceCodePath, box (UMX.untag filePath) ]
      use _ = fsacActivitySource.StartActivityForType(thisType, tags = tags)
      let! dependentFiles = getDependentFilesForFile filePath

      let! projs = getProjectOptionsForFile filePath |> AsyncAVal.forceAsync

      let dependentProjects =
        projs
        |> List.map (fun x -> x.FSharpProjectOptions)
        |> getDependentProjectsOfProjects
        |> List.toArray
        |> Array.collect (fun proj -> proj.SourceFiles |> Array.map (fun sourceFile -> proj, sourceFile))

      let mutable checksCompleted = 0

      use progressReporter = new ServerProgressReport(lspClient)

      let percentage numerator denominator =
        if denominator = 0 then
          0u
        else
          ((float numerator) / (float denominator)) * 100.0 |> uint32

      let checksToPerform =
        let innerChecks =
          Array.concat [| dependentFiles; dependentProjects |]
          |> Array.filter (fun (_, file) ->
            file.Contains "AssemblyInfo.fs" |> not
            && file.Contains "AssemblyAttributes.fs" |> not)

        let checksToPerformLength = innerChecks.Length

        innerChecks
        |> Array.map (fun (proj, file) ->
          let file = UMX.tag file

          let token =
            tryGetOpenFileToken filePath
            |> Option.map (fun cts -> cts.Token)
            |> Option.defaultWith (fun () -> CancellationToken.None)

          bypassAdaptiveTypeCheck (file) (proj)
          |> Async.withCancellationSafe (fun () -> token)
          |> Async.Ignore
          |> Async.bind (fun _ ->
            async {
              let checksCompleted = Interlocked.Increment(&checksCompleted)

              do!
                progressReporter.Report(
                  message = $"{checksCompleted}/{checksToPerformLength} remaining",
                  percentage = percentage checksCompleted checksToPerformLength
                )
            }))


      do!
        progressReporter.Begin(
          "Typechecking Dependent F# files",
          message = $"0/{checksToPerform.Length} remaining",
          percentage = percentage 0 checksToPerform.Length
        )

      do! checksToPerform |> Async.parallel75 |> Async.Ignore<unit array>

    }


  member private x.handleSemanticTokens (filePath: string<LocalPath>) range : AsyncLspResult<SemanticTokens option> =
    asyncResult {

      let! tyRes = forceGetTypeCheckResults filePath |> AsyncResult.ofStringErr
      let r = tyRes.GetCheckResults.GetSemanticClassification(range)
      let filteredRanges = Commands.scrubRanges r

      let lspTypedRanges =
        filteredRanges
        |> Array.map (fun item ->
          let ty, mods = ClassificationUtils.map item.Type
          struct (fcsRangeToLsp item.Range, ty, mods))

      match encodeSemanticHighlightRanges lspTypedRanges with
      | None -> return None
      | Some encoded -> return (Some { Data = encoded; ResultId = None }) // TODO: provide a resultId when we support delta ranges
    }

  member __.HandleFormatting
    (
      fileName: string<LocalPath>,
      action: unit -> Async<Result<FormatDocumentResponse, string>>,
      handlerFormattedDoc: (IFSACSourceText * string) -> TextEdit[],
      handleFormattedRange: (IFSACSourceText * string * FormatSelectionRange) -> TextEdit[]
    ) : Async<LspResult<option<_>>> =
    asyncResult {
      let tags = [ SemanticConventions.fsac_sourceCodePath, box fileName ]
      use trace = fsacActivitySource.StartActivityForType(thisType, tags = tags)

      try


        let! res = action () |> AsyncResult.ofStringErr

        let rootPath = rootPath |> AVal.force

        match res with
        | (FormatDocumentResponse.Formatted(sourceText, formatted)) ->
          let result = handlerFormattedDoc (sourceText, formatted)

          return (Some(result))
        | (FormatDocumentResponse.FormattedRange(sourceText, formatted, range)) ->
          let result = handleFormattedRange (sourceText, formatted, range)

          return (Some(result))
        | FormatDocumentResponse.Ignored ->
          let fileName = UMX.untag fileName |> Path.GetFileName

          do!
            lspClient.WindowShowMessage
              { Type = MessageType.Info
                Message = (sprintf "\"%s\" is ignored by a .fantomasignore file." fileName) }

          return None
        | FormatDocumentResponse.UnChanged -> return None
        | FormatDocumentResponse.ToolNotPresent ->
          let actions =
            [| if Option.isSome rootPath then
                 { Title = "Install locally" }
                 { Title = "Install globally" } |]

          let! response =
            lspClient.WindowShowMessageRequest
              { Type = MessageType.Warning
                Message = "No Fantomas install was found."
                Actions = Some actions }

          match response with
          | (Some { Title = "Install locally" }) ->
            do!
              rootPath
              |> Option.map (fun rootPath ->
                async {
                  let dotConfig = Path.Combine(rootPath, ".config", "dotnet-tools.json")

                  if not (File.Exists dotConfig) then
                    let! result =
                      Cli
                        .Wrap("dotnet")
                        .WithArguments("new tool-manifest")
                        .WithWorkingDirectory(rootPath)
                        .ExecuteBufferedAsync()
                        .Task
                      |> Async.AwaitTask

                    if result.ExitCode <> 0 then
                      fantomasLogger.warn (
                        Log.setMessage (sprintf "Unable to create a new tool manifest in %s" rootPath)
                      )
                  else
                    let dotConfigContent = File.ReadAllText dotConfig

                    if dotConfigContent.Contains("fantomas") then
                      // uninstall a older, non-compatible version of fantomas
                      let! result =
                        Cli
                          .Wrap("dotnet")
                          .WithArguments("tool uninstall fantomas")
                          .WithWorkingDirectory(rootPath)
                          .ExecuteBufferedAsync()
                          .Task
                        |> Async.AwaitTask

                      if result.ExitCode <> 0 then
                        fantomasLogger.warn (
                          Log.setMessage (
                            sprintf "Unable to uninstall a non compatible version of fantomas in %s" rootPath
                          )
                        )

                  let! result =
                    Cli
                      .Wrap("dotnet")
                      .WithArguments("tool install fantomas")
                      .WithWorkingDirectory(rootPath)
                      .ExecuteBufferedAsync()
                      .Task
                    |> Async.AwaitTask

                  if result.ExitCode = 0 then
                    fantomasLogger.info (Log.setMessage (sprintf "fantomas was installed locally at %A" rootPath))

                    do!
                      lspClient.WindowShowMessage
                        { Type = MessageType.Info
                          Message = "fantomas was installed locally" }

                    fantomasService.ClearCache()
                  else
                    fantomasLogger.warn (
                      Log.setMessage (sprintf "Unable to install a compatible version of fantomas in %s" rootPath)
                    )
                }

              )
              |> Option.defaultValue (async { return () })
          | (Some { Title = "Install globally" }) ->
            let! result =
              Cli
                .Wrap("dotnet")
                .WithArguments("tool install -g fantomas")
                .ExecuteBufferedAsync()
                .Task
              |> Async.AwaitTask

            if result.ExitCode = 0 then
              fantomasLogger.info (Log.setMessage "fantomas was installed globally")

              do!
                lspClient.WindowShowMessage
                  { Type = MessageType.Info
                    Message = "fantomas was installed globally" }

              fantomasService.ClearCache()
            else
              fantomasLogger.warn (Log.setMessage "Unable to install a compatible version of fantomas globally")
          | _ -> ()

          return! LspResult.internalError "Fantomas install not found."
        | (FormatDocumentResponse.Error ex) -> return! LspResult.internalError ex
      with e ->
        trace |> Tracing.recordException e
        logger.error (Log.setMessage "HandleFormatting Request Errored {p}" >> Log.addExn e)
        return! returnException e
    }

  member __.ScriptFileProjectOptions = scriptFileProjectOptions.Publish

  member private x.logUnimplementedRequest<'t, 'u>
    (
      argValue: 't,
      [<CallerMemberName; Optional; DefaultParameterValue("")>] caller: string
    ) =
    logger.info (
      Log.setMessage $"{caller} request: {{parms}}"
      >> Log.addContextDestructured "parms" argValue
    )

    Helpers.notImplemented<'u>

  member private x.logIgnoredNotification<'t>
    (
      argValue: 't,
      [<CallerMemberName; Optional; DefaultParameterValue("")>] caller: string
    ) =
    logger.info (
      Log.setMessage $"{caller} request: {{parms}}"
      >> Log.addContextDestructured "parms" argValue
    )

    Helpers.ignoreNotification

  interface IFSharpLspServer with
    override x.Shutdown() =
      (x :> System.IDisposable).Dispose() |> async.Return

    override _.Initialize(p: InitializeParams) =
      asyncResult {
        let tags = [ "InitializeParams", box p ]
        use trace = fsacActivitySource.StartActivityForType(thisType, tags = tags)

        try
          logger.info (Log.setMessage "Initialize Request {p}" >> Log.addContextDestructured "p" p)

          let c =
            p.InitializationOptions
            |> Option.bind (fun options -> if options.HasValues then Some options else None)
            |> Option.map Server.deserialize<FSharpConfigDto>
            |> Option.map FSharpConfig.FromDto
            |> Option.defaultValue FSharpConfig.Default

          logger.info (
            Log.setMessage "Intialization options {items}"
            >> Log.addContextDestructured "items" c
          )

          let inlineValueToggle: InlineValueOptions option =
            match c.InlineValues.Enabled with
            | Some true -> Some { ResolveProvider = Some false }
            | Some false -> None
            | None -> None

          let actualRootPath =
            match p.RootUri with
            | Some rootUri -> Some(Path.FileUriToLocalPath rootUri)
            | None -> p.RootPath

          let projs =
            match p.RootPath, c.AutomaticWorkspaceInit with
            | None, _
            | _, false -> workspacePaths |> AVal.force
            | Some actualRootPath, true ->
              let peeks =
                WorkspacePeek.peek
                  actualRootPath
                  c.WorkspaceModePeekDeepLevel
                  (c.ExcludeProjectDirectories |> List.ofArray)
                |> List.map Workspace.mapInteresting
                |> List.sortByDescending (fun x ->
                  match x with
                  | CommandResponse.WorkspacePeekFound.Solution sln -> Workspace.countProjectsInSln sln
                  | CommandResponse.WorkspacePeekFound.Directory _ -> -1)

              logger.info (
                Log.setMessage "Choosing from interesting items {items}"
                >> Log.addContextDestructured "items" peeks
              )

              match peeks with
              | [] -> []
              | [ CommandResponse.WorkspacePeekFound.Directory projs ] -> projs.Fsprojs
              | CommandResponse.WorkspacePeekFound.Solution sln :: _ ->
                sln.Items |> List.collect Workspace.foldFsproj |> List.map fst
              | _ -> []
              |> List.map (Utils.normalizePath)
              |> HashSet.ofList
              |> WorkspaceChosen.Projs

          transact (fun () ->
            rootPath.Value <- actualRootPath
            clientCapabilities.Value <- p.Capabilities
            lspClient.ClientCapabilities <- p.Capabilities

            diagnosticCollections.ClientSupportsDiagnostics <-
              match p.Capabilities with
              | Some { TextDocument = Some { PublishDiagnostics = Some _ } } -> true
              | _ -> false

            updateConfig c
            workspacePaths.Value <- projs)

          let defaultSettings =
            { Helpers.defaultServerCapabilities with
                TextDocumentSync =
                  Helpers.defaultServerCapabilities.TextDocumentSync
                  |> Option.map (fun x ->
                    { x with
                        Change = Some TextDocumentSyncKind.Incremental })
                InlineValueProvider = inlineValueToggle }

          return
            { InitializeResult.Default with
                Capabilities = defaultSettings }

        with e ->
          trace |> Tracing.recordException e

          logger.error (
            Log.setMessage "Initialize Request Errored {p}"
            >> Log.addContextDestructured "p" p
            >> Log.addExn e
          )

          return! returnException e
      }

    override __.Initialized(p: InitializedParams) =
      async {
        let tags = [ "InitializedParams", box p ]
        use trace = fsacActivitySource.StartActivityForType(thisType, tags = tags)

        try
          logger.info (Log.setMessage "Initialized request {p}" >> Log.addContextDestructured "p" p)
          let! _ = parseAllFiles () |> AsyncAVal.forceAsync
          return ()
        with e ->

          trace |> Tracing.recordException e

          logger.error (
            Log.setMessage "Initialized Request Errored {p}"
            >> Log.addContextDestructured "p" p
            >> Log.addExn e
          )

          return ()
      }

    override __.TextDocumentDidOpen(p: DidOpenTextDocumentParams) =
      async {
        let tags = [ "DidOpenTextDocumentParams", box p ]
        use trace = fsacActivitySource.StartActivityForType(thisType, tags = tags)

        try
          logger.info (
            Log.setMessage "TextDocumentDidOpen Request: {parms}"
            >> Log.addContextDestructured "parms" p
          )

          let doc = p.TextDocument
          let filePath = doc.GetFilePath() |> Utils.normalizePath

          if isFileOpen filePath |> AVal.force then
            return ()
          else
            // We want to try to use the file system's datetime if available
            let file =
              VolatileFile.Create(sourceTextFactory.Create(filePath, doc.Text), doc.Version)

            updateOpenFiles file
            let! _ = forceGetTypeCheckResults filePath
            return ()
        with e ->
          trace |> Tracing.recordException e

          logger.error (
            Log.setMessage "TextDocumentDidOpen Request Errored {p}"
            >> Log.addContextDestructured "p" p
            >> Log.addExn e
          )

          return ()
      }

    override __.TextDocumentDidClose(p: DidCloseTextDocumentParams) =
      async {
        let tags = [ "DidCloseTextDocumentParams", box p ]
        use trace = fsacActivitySource.StartActivityForType(thisType, tags = tags)

        try
          logger.info (
            Log.setMessage "TextDocumentDidClose Request: {parms}"
            >> Log.addContextDestructured "parms" p
          )

          let doc = p.TextDocument
          do! forgetDocument doc.Uri
          return ()

        with e ->
          trace |> Tracing.recordException e

          logger.error (
            Log.setMessage "TextDocumentDidClose Request Errored {p}"
            >> Log.addContextDestructured "p" p
            >> Log.addExn e
          )

          return ()
      }

    override __.TextDocumentDidChange(p: DidChangeTextDocumentParams) =
      async {
        let tags = [ "DidChangeTextDocumentParams", box p ]
        use trace = fsacActivitySource.StartActivityForType(thisType, tags = tags)

        try
          logger.info (
            Log.setMessage "TextDocumentDidChange Request: {parms}"
            >> Log.addContextDestructured "parms" p
          )

          let doc = p.TextDocument
          let filePath = doc.GetFilePath() |> Utils.normalizePath

          updateTextchanges filePath (p, DateTime.UtcNow)

          let! _ = forceGetTypeCheckResults filePath


          return ()
        with e ->
          trace |> Tracing.recordException e

          logger.error (
            Log.setMessage "TextDocumentDidChange Request Errored {p}"
            >> Log.addContextDestructured "p" p
            >> Log.addExn e
          )

          return ()
      }

    override __.TextDocumentDidSave(p: DidSaveTextDocumentParams) =
      async {
        let tags = [ "DidSaveTextDocumentParams", box p ]
        use trace = fsacActivitySource.StartActivityForType(thisType, tags = tags)

        try

          logger.info (
            Log.setMessage "TextDocumentDidSave Request: {parms}"
            >> Log.addContextDestructured "parms" p
          )

          let doc = p.TextDocument
          let filePath = doc.GetFilePath() |> Utils.normalizePath

          let file =
            option {
              let! oldFile = forceFindOpenFile filePath

              let oldFile =
                p.Text
                |> Option.map (fun t -> sourceTextFactory.Create(oldFile.FileName, t))
                |> Option.map (oldFile.SetSource)
                |> Option.defaultValue oldFile

              return oldFile.UpdateTouched()
            }
            |> Option.defaultWith (fun () ->
              // Very unlikely to get here
              VolatileFile.Create(sourceTextFactory.Create(filePath, p.Text.Value), 0))

          transact (fun () ->
            updateOpenFiles file
            textChanges.Remove filePath |> ignore<bool>)

          let! _ = forceGetTypeCheckResults filePath
          do! bypassAdaptiveAndCheckDepenenciesForFile filePath
          do! lspClient.CodeLensRefresh()

          logger.info (
            Log.setMessage "TextDocumentDidSave Request Finished: {parms}"
            >> Log.addContextDestructured "parms" p
          )

          return ()
        with e ->
          trace |> Tracing.recordException e

          logger.error (
            Log.setMessage "TextDocumentDidSave Request Errored {p}"
            >> Log.addContextDestructured "p" p
            >> Log.addExn e
          )

        return ()
      }

    override __.TextDocumentCompletion(p: CompletionParams) =
      asyncResult {
        let tags = [ "CompletionParams", box p ]
        use trace = fsacActivitySource.StartActivityForType(thisType, tags = tags)

        try
          logger.info (
            Log.setMessage "TextDocumentCompletion Request: {parms}"
            >> Log.addContextDestructured "parms" p
          )

          let (filePath, pos) = getFilePathAndPosition p

          let! volatileFile = forceFindOpenFileOrRead filePath |> AsyncResult.ofStringErr

          let! lineStr = volatileFile.Source |> tryGetLineStr pos |> Result.ofStringErr

          if lineStr.StartsWith "#" then
            let completionList =
              { IsIncomplete = false
                Items = KeywordList.hashSymbolCompletionItems
                ItemDefaults = None }


            return! success (Some completionList)
          else
            let config = AVal.force config

            let rec retryAsyncOption (delay: TimeSpan) timesLeft handleError action =
              async {
                match! action with
                | Ok x -> return Ok x
                | Error e when timesLeft >= 0 ->
                  let nextAction = handleError e
                  do! Async.Sleep(delay)
                  return! retryAsyncOption delay (timesLeft - 1) handleError nextAction
                | Error e -> return Error e
              }

            let getCompletions forceGetTypeCheckResultsStale =
              asyncResult {

                let! volatileFile = forceFindOpenFileOrRead filePath
                let! lineStr = volatileFile.Source |> tryGetLineStr pos

                // TextDocumentCompletion will sometimes come in before TextDocumentDidChange
                // This will require the trigger character to be at the place VSCode says it is
                // Otherwise we'll fail here and our retry logic will come into place
                do!
                  match p.Context with
                  | Some({ triggerKind = CompletionTriggerKind.TriggerCharacter } as context) ->
                    volatileFile.Source.TryGetChar pos = context.triggerCharacter
                  | _ -> true
                  |> Result.requireTrue $"TextDocumentCompletion was sent before TextDocumentDidChange"

                // Special characters like parentheses, brackets, etc. require a full type check
                let isSpecialChar = Option.exists (Char.IsLetterOrDigit >> not)

                let previousCharacter = volatileFile.Source.TryGetChar(FcsPos.subtractColumn pos 1)

                let! typeCheckResults =
                  if isSpecialChar previousCharacter then
                    forceGetTypeCheckResults filePath
                  else
                    forceGetTypeCheckResultsStale filePath

                let getAllSymbols () =
                  if config.ExternalAutocomplete then
                    typeCheckResults.GetAllEntities true
                  else
                    []

                let! (decls, residue, shouldKeywords) =
                  Debug.measure "TextDocumentCompletion.TryGetCompletions" (fun () ->
                    typeCheckResults.TryGetCompletions pos lineStr None getAllSymbols
                    |> AsyncResult.ofOption (fun () -> "No TryGetCompletions results"))

                do! Result.requireNotEmpty "Should not have empty completions" decls

                return Some(decls, residue, shouldKeywords, typeCheckResults, getAllSymbols, volatileFile)
              }

            let handleError e =
              match e with
              | "Should not have empty completions" ->
                // If we don't get any completions, assume we need to wait for a full typecheck
                getCompletions forceGetTypeCheckResults
              | _ -> getCompletions forceGetTypeCheckResultsStale

            match!
              retryAsyncOption
                (TimeSpan.FromMilliseconds(15.))
                100
                handleError
                (getCompletions forceGetTypeCheckResultsStale)
              |> AsyncResult.ofStringErr
            with
            | None -> return! success (None)
            | Some(decls, _, shouldKeywords, typeCheckResults, _, volatileFile) ->

              return!
                Debug.measure "TextDocumentCompletion.TryGetCompletions success"
                <| fun () ->
                  transact (fun () ->
                    HashMap.OfList(
                      [ for d in decls do
                          d.NameInList, (d, pos, filePath, volatileFile.Source.GetLine, typeCheckResults.GetAST) ]
                    )
                    |> autoCompleteItems.UpdateTo)
                  |> ignore<bool>

                  let includeKeywords = config.KeywordsAutocomplete && shouldKeywords

                  let items =
                    decls
                    |> Array.mapi (fun id d ->
                      let code =
                        if
                          System.Text.RegularExpressions.Regex.IsMatch(d.NameInList, """^[a-zA-Z][a-zA-Z0-9']+$""")
                        then
                          d.NameInList
                        elif d.NamespaceToOpen.IsSome then
                          d.NameInList
                        else
                          FSharpKeywords.NormalizeIdentifierBackticks d.NameInList

                      let label =
                        match d.NamespaceToOpen with
                        | Some no -> sprintf "%s (open %s)" d.NameInList no
                        | None -> d.NameInList

                      { CompletionItem.Create(d.NameInList) with
                          Kind = (AVal.force glyphToCompletionKind) d.Glyph
                          InsertText = Some code
                          SortText = Some(sprintf "%06d" id)
                          FilterText = Some d.NameInList
                          Label = label })

                  let its =
                    if not includeKeywords then
                      items
                    else
                      Array.append items KeywordList.keywordCompletionItems

                  let completionList =
                    { IsIncomplete = false
                      Items = its
                      ItemDefaults = None }

                  success (Some completionList)

        with e ->
          trace |> Tracing.recordException e

          logger.error (
            Log.setMessage "TextDocumentCompletion Request Errored {p}"
            >> Log.addContextDestructured "p" p
            >> Log.addExn e
          )

          return! returnException e
      }

    override __.CompletionItemResolve(ci: CompletionItem) =
      let mapHelpText (ci: CompletionItem) (text: HelpText) =
        match text with
        | HelpText.Simple(symbolName, text) ->
          let d = Documentation.Markup(markdown text)

          { ci with
              Detail = Some symbolName
              Documentation = Some d }
        | HelpText.Full(name, tip, additionalEdit) ->
          let (si, comment) = TipFormatter.formatCompletionItemTip tip

          let edits, label =
            match additionalEdit with
            | None -> None, ci.Label
            | Some { Namespace = ns; Position = fcsPos } ->
              let text =
                let indentation = String(' ', fcsPos.Column)
                $"{indentation}open {ns}\n"

              let insertPos =
                { (fcsPos |> fcsPosToLsp) with
                    Character = 0 }

              Some
                [| { TextEdit.NewText = text
                     TextEdit.Range = { Start = insertPos; End = insertPos } } |],
              $"{ci.Label} (open {ns})"

          let d = Documentation.Markup(markdown comment)

          { ci with
              Detail = Some si
              Documentation = Some d
              AdditionalTextEdits = edits
              Label = label }

      let helpText sym =
        match KeywordList.keywordDescriptions.TryGetValue sym with
        | true, s -> CoreResponse.Res(HelpText.Simple(sym, s))
        | _ ->
          match KeywordList.hashDirectives.TryGetValue sym with
          | true, s -> CoreResponse.Res(HelpText.Simple(sym, s))
          | _ ->
            let sym =
              if sym.StartsWith "``" && sym.EndsWith "``" then
                sym.TrimStart([| '`' |]).TrimEnd([| '`' |])
              else
                sym

            match getAutoCompleteByDeclName sym |> AVal.force with
            | None -> //Isn't in sync filled cache, we don't have result
              CoreResponse.ErrorRes(sprintf "No help text available for symbol '%s'" sym)
            | Some(decl, pos, fn, _, _) -> //Is in sync filled cache, try to get results from async filled caches or calculate if it's not there

              let tip = decl.Description

              let n =
                match getAutoCompleteNamespacesByDeclName sym |> AVal.force with
                | None -> None
                | Some s -> Some s

              CoreResponse.Res(HelpText.Full(sym, tip, n))


      asyncResult {
        let tags = [ "CompletionItem", box ci ]
        use trace = fsacActivitySource.StartActivityForType(thisType, tags = tags)

        try
          logger.info (
            Log.setMessage "CompletionItemResolve Request: {parms}"
            >> Log.addContextDestructured "parms" ci
          )

          return!
            match ci.InsertText with
            | None -> LspResult.internalError "No InsertText"
            | Some insertText ->
              helpText insertText
              |> Result.ofCoreResponse
              |> Result.bimap
                (function
                | None -> ci
                | Some text -> mapHelpText ci text)
                (fun _ -> ci)
              |> success

        with e ->
          trace |> Tracing.recordException e

          logger.error (
            Log.setMessage "CompletionItemResolve Request Errored {p}"
            >> Log.addContextDestructured "p" ci
            >> Log.addExn e
          )

          return! returnException e
      }

    override x.TextDocumentSignatureHelp(p: SignatureHelpParams) =
      asyncResult {
        let tags = [ "SignatureHelpParams", box p ]
        use trace = fsacActivitySource.StartActivityForType(thisType, tags = tags)

        try
          logger.info (
            Log.setMessage "TextDocumentSignatureHelp Request: {parms}"
            >> Log.addContextDestructured "parms" p
          )


          let (filePath, pos) = getFilePathAndPosition p
          let! volatileFile = forceFindOpenFileOrRead filePath |> AsyncResult.ofStringErr
          and! tyRes = forceGetTypeCheckResults filePath |> AsyncResult.ofStringErr



          let charAtCaret = p.Context |> Option.bind (fun c -> c.TriggerCharacter)

          match!
            SignatureHelp.getSignatureHelpFor (tyRes, pos, volatileFile.Source, charAtCaret, None)
            |> AsyncResult.ofStringErr
          with
          | None ->
            ()
            return! success None
          | Some sigHelp ->
            // sigHelpKind <- Some sigHelp.SigHelpKind

            let sigs =
              sigHelp.Methods
              |> Array.map (fun m ->
                let (signature, comment) = TipFormatter.formatPlainTip m.Description

                let parameters =
                  m.Parameters
                  |> Array.map (fun p ->
                    { ParameterInformation.Label = U2.First p.ParameterName
                      Documentation = Some(Documentation.String p.CanonicalTypeTextForSorting) })

                let d = Documentation.Markup(markdown comment)

                { SignatureInformation.Label = signature
                  Documentation = Some d
                  Parameters = Some parameters
                  ActiveParameter = None })

            let res =
              { Signatures = sigs
                ActiveSignature = sigHelp.ActiveOverload
                ActiveParameter = sigHelp.ActiveParameter }

            return! success (Some res)
        with e ->
          trace |> Tracing.recordException e

          logger.error (
            Log.setMessage "TextDocumentSignatureHelp Request: {parms}"
            >> Log.addContextDestructured "parms" p
            >> Log.addExn e
          )

          return! returnException e
      }

    override x.TextDocumentHover(p: TextDocumentPositionParams) =
      asyncResult {
        let tags = [ "TextDocumentPositionParams", box p ]
        use trace = fsacActivitySource.StartActivityForType(thisType, tags = tags)

        try
          logger.info (
            Log.setMessage "TextDocumentHover Request: {parms}"
            >> Log.addContextDestructured "parms" p
          )

          let (filePath, pos) = getFilePathAndPosition p
          let! volatileFile = forceFindOpenFileOrRead filePath |> AsyncResult.ofStringErr
          let! lineStr = volatileFile.Source |> tryGetLineStr pos |> Result.ofStringErr
          and! tyRes = forceGetTypeCheckResultsStale filePath |> AsyncResult.ofStringErr

          match tyRes.TryGetToolTipEnhanced pos lineStr with
          | Ok(Some tooltipResult) ->
            logger.info (
              Log.setMessage "TryGetToolTipEnhanced : {parms}"
              >> Log.addContextDestructured "parms" tooltipResult
            )

            let formatCommentStyle =
              let config = AVal.force config

              if config.TooltipMode = "full" then
                TipFormatter.FormatCommentStyle.FullEnhanced
              else if config.TooltipMode = "summary" then
                TipFormatter.FormatCommentStyle.SummaryOnly
              else
                TipFormatter.FormatCommentStyle.Legacy

            match TipFormatter.tryFormatTipEnhanced tooltipResult.ToolTipText formatCommentStyle with
            | TipFormatter.TipFormatterResult.Success tooltipInfo ->

              // Display the signature as a code block
              let signature =
                tooltipResult.Signature
                |> TipFormatter.prepareSignature
                |> (fun content -> MarkedString.WithLanguage { Language = "fsharp"; Value = content })

              // Display each footer line as a separate line
              let footerLines =
                tooltipResult.Footer
                |> TipFormatter.prepareFooterLines
                |> Array.map MarkedString.String

              let contents =
                [| signature
                   MarkedString.String tooltipInfo.DocComment
                   match tooltipResult.SymbolInfo with
                   | TryGetToolTipEnhancedResult.Keyword _ -> ()
                   | TryGetToolTipEnhancedResult.Symbol symbolInfo ->
                     TipFormatter.renderShowDocumentationLink
                       tooltipInfo.HasTruncatedExamples
                       symbolInfo.XmlDocSig
                       symbolInfo.Assembly
                     |> MarkedString.String
                   yield! footerLines |]

              let response =
                { Contents = MarkedStrings contents
                  Range = None }

              return (Some response)

            | TipFormatter.TipFormatterResult.Error error ->
              let contents = [| MarkedString.String "<Note>"; MarkedString.String error |]

              let response =
                { Contents = MarkedStrings contents
                  Range = None }

              return (Some response)

            | TipFormatter.TipFormatterResult.None -> return None

          | Ok(None) ->

            return! LspResult.internalError $"No TryGetToolTipEnhanced results for {filePath}"
          | Error e ->
            trace.RecordError(e, "TextDocumentHover.Error") |> ignore<Activity>
            logger.error (Log.setMessage "Failed with {error}" >> Log.addContext "error" e)
            return! LspResult.internalError e
        with e ->
          trace |> Tracing.recordException e

          logger.error (
            Log.setMessage "TextDocumentHover Request Errored {p}"
            >> Log.addContextDestructured "p" p
            >> Log.addExn e
          )

          return! returnException e
      }

    override x.TextDocumentPrepareRename p =
      asyncResult {
        logger.info (
          Log.setMessage "TextDocumentOnPrepareRename Request: {parms}"
          >> Log.addContextDestructured "parms" p
        )

        let (filePath, pos) = getFilePathAndPosition p
        let! volatileFile = forceFindOpenFileOrRead filePath |> AsyncResult.ofStringErr
        let! lineStr = volatileFile.Source |> tryGetLineStr pos |> Result.ofStringErr
        let! tyRes = forceGetTypeCheckResults filePath |> AsyncResult.ofStringErr

        let! (_, _, range) =
          Commands.renameSymbolRange getDeclarationLocation false pos lineStr volatileFile.Source tyRes
          |> AsyncResult.mapError (fun msg -> JsonRpc.Error.Create(JsonRpc.ErrorCodes.invalidParams, msg))

        return range |> fcsRangeToLsp |> PrepareRenameResult.Range |> Some
      }

    override x.TextDocumentRename(p: RenameParams) =
      asyncResult {
        let tags = [ "RenameParams", box p ]
        use trace = fsacActivitySource.StartActivityForType(thisType, tags = tags)

        try
          logger.info (
            Log.setMessage "TextDocumentRename Request: {parms}"
            >> Log.addContextDestructured "parms" p
          )

          let (filePath, pos) = getFilePathAndPosition p
          let! volatileFile = forceFindOpenFileOrRead filePath |> AsyncResult.ofStringErr
          let! lineStr = volatileFile.Source |> tryGetLineStr pos |> Result.ofStringErr
          and! tyRes = forceGetTypeCheckResults filePath |> AsyncResult.ofStringErr

          // validate name and surround with backticks if necessary
          let! newName =
            Commands.adjustRenameSymbolNewName pos lineStr volatileFile.Source tyRes p.NewName
            |> AsyncResult.mapError (fun msg -> JsonRpc.Error.Create(JsonRpc.ErrorCodes.invalidParams, msg))

          // safety check: rename valid?
          let! _ =
            Commands.renameSymbolRange getDeclarationLocation false pos lineStr volatileFile.Source tyRes
            |> AsyncResult.mapError (fun msg -> JsonRpc.Error.Create(JsonRpc.ErrorCodes.invalidParams, msg))

          let! ranges =
            symbolUseWorkspace true true true pos lineStr volatileFile.Source tyRes
            |> AsyncResult.mapError (fun msg -> JsonRpc.Error.Create(JsonRpc.ErrorCodes.invalidParams, msg))

          let! documentChanges =
            ranges
            |> Seq.map (fun kvp ->
              async {
                let edits =
                  kvp.Value
                  |> Array.map (fun range ->
                    let range = fcsRangeToLsp range
                    { Range = range; NewText = newName })

                let file: string<LocalPath> = kvp.Key

                let! version =
                  async {
                    let! file = forceFindOpenFileOrRead file
                    return file |> Option.ofResult |> Option.map (fun (f) -> f.Version)
                  }

                return
                  { TextDocument =
                      { Uri = Path.FilePathToUri(UMX.untag file)
                        Version = version }
                    Edits = edits }
              })
            |> Async.parallel75

          let clientCapabilities = clientCapabilities |> AVal.force |> Option.get
          return WorkspaceEdit.Create(documentChanges, clientCapabilities) |> Some

        with e ->
          trace |> Tracing.recordException e

          logger.error (
            Log.setMessage "TextDocumentRename Request Errored {p}"
            >> Log.addContextDestructured "p" p
            >> Log.addExn e
          )

          return! returnException e
      }

    override x.TextDocumentDefinition(p: TextDocumentPositionParams) =
      asyncResult {
        let tags = [ "TextDocumentPositionParams", box p ]
        use trace = fsacActivitySource.StartActivityForType(thisType, tags = tags)

        try
          logger.info (
            Log.setMessage "TextDocumentDefinition Request: {parms}"
            >> Log.addContextDestructured "parms" p
          )

          let (filePath, pos) = getFilePathAndPosition p
          let! volatileFile = forceFindOpenFileOrRead filePath |> AsyncResult.ofStringErr

          let! lineStr = volatileFile.Source |> tryGetLineStr pos |> Result.ofStringErr
          and! tyRes = forceGetTypeCheckResults filePath |> AsyncResult.ofStringErr
          let! decl = tyRes.TryFindDeclaration pos lineStr |> AsyncResult.ofStringErr
          return decl |> findDeclToLspLocation |> GotoResult.Single |> Some
        with e ->
          trace |> Tracing.recordException e

          logger.error (
            Log.setMessage "TextDocumentDefinition Request Errored {p}"
            >> Log.addContextDestructured "p" p
            >> Log.addExn e
          )

          return! returnException e
      }

    override x.TextDocumentTypeDefinition(p: TextDocumentPositionParams) =
      asyncResult {
        let tags = [ "TextDocumentPositionParams", box p ]
        use trace = fsacActivitySource.StartActivityForType(thisType, tags = tags)

        try
          logger.info (
            Log.setMessage "TextDocumentTypeDefinition Request: {parms}"
            >> Log.addContextDestructured "parms" p
          )

          let (filePath, pos) = getFilePathAndPosition p

          let! volatileFile = forceFindOpenFileOrRead filePath |> AsyncResult.ofStringErr
          let! lineStr = volatileFile.Source |> tryGetLineStr pos |> Result.ofStringErr
          and! tyRes = forceGetTypeCheckResults filePath |> AsyncResult.ofStringErr
          let! decl = tyRes.TryFindTypeDeclaration pos lineStr |> AsyncResult.ofStringErr
          return decl |> findDeclToLspLocation |> GotoResult.Single |> Some
        with e ->
          trace |> Tracing.recordException e

          logger.error (
            Log.setMessage "TextDocumentTypeDefinition Request Errored {p}"
            >> Log.addContextDestructured "p" p
            >> Log.addExn e
          )

          return! returnException e
      }

    override x.TextDocumentReferences(p: ReferenceParams) =
      asyncResult {
        let tags = [ "ReferenceParams", box p ]
        use trace = fsacActivitySource.StartActivityForType(thisType, tags = tags)

        try
          logger.info (
            Log.setMessage "TextDocumentReferences Request: {parms}"
            >> Log.addContextDestructured "parms" p
          )

          let (filePath, pos) = getFilePathAndPosition p
          let! volatileFile = forceFindOpenFileOrRead filePath |> AsyncResult.ofStringErr
          let! lineStr = tryGetLineStr pos volatileFile.Source |> Result.ofStringErr
          and! tyRes = forceGetTypeCheckResults filePath |> AsyncResult.ofStringErr

          let! usages =
            symbolUseWorkspace true true false pos lineStr volatileFile.Source tyRes
            |> AsyncResult.mapError (JsonRpc.Error.InternalErrorMessage)

          let references =
            usages.Values |> Seq.collect (Seq.map fcsRangeToLspLocation) |> Seq.toArray

          return Some references
        with e ->
          trace |> Tracing.recordException e

          logger.error (
            Log.setMessage "TextDocumentReferences Request Errored {p}"
            >> Log.addContextDestructured "p" p
            >> Log.addExn e
          )

          return! returnException e
      }

    override x.TextDocumentDocumentHighlight(p: TextDocumentPositionParams) =
      asyncResult {
        let tags = [ "TextDocumentPositionParams", box p ]
        use trace = fsacActivitySource.StartActivityForType(thisType, tags = tags)

        try
          logger.info (
            Log.setMessage "TextDocumentDocumentHighlight Request: {parms}"
            >> Log.addContextDestructured "parms" p
          )

          let (filePath, pos) = getFilePathAndPosition p
          let! volatileFile = forceFindOpenFileOrRead filePath |> AsyncResult.ofStringErr
          let! lineStr = tryGetLineStr pos volatileFile.Source |> Result.ofStringErr
          and! tyRes = forceGetTypeCheckResults filePath |> AsyncResult.ofStringErr

          match
            tyRes.TryGetSymbolUseAndUsages pos lineStr
            |> Result.bimap CoreResponse.Res CoreResponse.InfoRes
          with
          | CoreResponse.InfoRes msg -> return None
          | CoreResponse.ErrorRes msg -> return! LspResult.internalError msg
          | CoreResponse.Res(symbol, uses) ->
            return
              uses
              |> Array.map (fun s ->
                { DocumentHighlight.Range = fcsRangeToLsp s.Range
                  Kind = None })
              |> Some
        with e ->
          trace |> Tracing.recordException e

          logger.error (
            Log.setMessage "TextDocumentDocumentHighlight Request Errored {p}"
            >> Log.addContextDestructured "p" p
            >> Log.addExn e
          )

          return! returnException e

      }

    override x.TextDocumentImplementation(p: TextDocumentPositionParams) =
      asyncResult {
        let tags = [ "TextDocumentPositionParams", box p ]
        use trace = fsacActivitySource.StartActivityForType(thisType, tags = tags)

        try
          logger.info (
            Log.setMessage "TextDocumentImplementation Request: {parms}"
            >> Log.addContextDestructured "parms" p
          )

          let (filePath, pos) = getFilePathAndPosition p
          let! volatileFile = forceFindOpenFileOrRead filePath |> AsyncResult.ofStringErr
          let! lineStr = tryGetLineStr pos volatileFile.Source |> Result.ofStringErr
          and! tyRes = forceGetTypeCheckResults filePath |> AsyncResult.ofStringErr

          logger.info (
            Log.setMessage "TextDocumentImplementation Request: {parms}"
            >> Log.addContextDestructured "parms" p
          )

          let getProjectOptions file =
            getProjectOptionsForFile file
            |> AsyncAVal.forceAsync
            |> Async.map List.head
            |> Async.map (fun x -> x.FSharpProjectOptions)

          let checker = checker |> AVal.force

          let getUsesOfSymbol (filePath, opts: _ list, symbol: FSharpSymbol) =
            checker.GetUsesOfSymbol(filePath, opts, symbol)

          let getAllProjects () =
            allFSharpProjectOptions
            |> AMap.force
            |> Seq.toList
            |> Seq.map (fun (k, v) ->
              async {
                let! proj = AsyncAVal.forceAsync v
                return Option.map (fun proj -> UMX.untag k, proj) (selectFSharpProject proj)
              })
            |> Async.parallel75
            |> Async.map (Array.choose id >> List.ofArray)

          let! res =
            Commands.symbolImplementationProject getProjectOptions getUsesOfSymbol getAllProjects tyRes pos lineStr
            |> AsyncResult.ofCoreResponse

          match res with
          | None -> return None
          | Some res ->
            let ranges: FSharp.Compiler.Text.Range[] =
              match res with
              | LocationResponse.Use(_, uses) -> uses |> Array.map (fun u -> u.Range)

            let mappedRanges = ranges |> Array.map fcsRangeToLspLocation

            match mappedRanges with
            | [||] -> return None
            | [| single |] -> return Some(GotoResult.Single single)
            | multiple -> return Some(GotoResult.Multiple multiple)
        with e ->
          trace |> Tracing.recordException e

          logger.error (
            Log.setMessage "TextDocumentImplementation Request Errored {p}"
            >> Log.addContextDestructured "p" p
            >> Log.addExn e
          )

          return! returnException e
      }

    override __.TextDocumentDocumentSymbol(p: DocumentSymbolParams) =
      asyncResult {
        let tags = [ "DocumentSymbolParams", box p ]
        use trace = fsacActivitySource.StartActivityForType(thisType, tags = tags)

        try
          logger.info (
            Log.setMessage "TextDocumentDocumentSymbol Request: {parms}"
            >> Log.addContextDestructured "parms" p
          )

          let fn = p.TextDocument.GetFilePath() |> Utils.normalizePath

          match! getDeclarations fn |> AsyncAVal.forceAsync with
          | Some decls ->
            return
              glyphToSymbolKind
              |> AVal.map (fun glyphToSymbolKind ->
                decls
                |> Array.collect (fun top ->
                  getSymbolInformations p.TextDocument.Uri glyphToSymbolKind top (fun s -> true)))
              |> AVal.force
              |> U2.First
              |> Some
          | None -> return! LspResult.internalError $"No declarations for {fn}"
        with e ->
          trace |> Tracing.recordException e

          logger.error (
            Log.setMessage "TextDocumentDocumentSymbol Request Errored {p}"
            >> Log.addContextDestructured "p" p
            >> Log.addExn e
          )

          return! returnException e
      }


    override __.WorkspaceSymbol(symbolRequest: WorkspaceSymbolParams) =
      asyncResult {
        let tags = [ "WorkspaceSymbolParams", box symbolRequest ]
        use trace = fsacActivitySource.StartActivityForType(thisType, tags = tags)

        try
          logger.info (
            Log.setMessage "WorkspaceSymbol Request: {parms}"
            >> Log.addContextDestructured "parms" symbolRequest
          )

          let glyphToSymbolKind = glyphToSymbolKind |> AVal.force

          let! decls = getAllOpenDeclarations ()

          let res =
            decls
            |> Array.collect (fun (p, ns) ->
              let uri = Path.LocalPathToUri p

              ns
              |> Array.collect (fun n ->
                getSymbolInformations uri glyphToSymbolKind n (applyQuery symbolRequest.Query)))
            |> U2.First
            |> Some

          return res
        with e ->
          trace |> Tracing.recordException e

          logger.error (
            Log.setMessage "WorkspaceSymbol Request Errored {p}"
            >> Log.addContextDestructured "p" symbolRequest
            >> Log.addExn e
          )

          return! returnException e
      }

    override x.TextDocumentFormatting(p: DocumentFormattingParams) =
      asyncResult {
        let tags = [ "DocumentFormattingParams", box p ]
        use trace = fsacActivitySource.StartActivityForType(thisType, tags = tags)

        try
          let doc = p.TextDocument
          let fileName = doc.GetFilePath() |> Utils.normalizePath

          let action () =
            logger.info (
              Log.setMessage "TextDocumentFormatting Request: {parms}"
              >> Log.addContextDestructured "parms" p
            )

            let tryGetFileCheckerOptionsWithLines file = forceFindSourceText file
            let formatDocumentAsync x = fantomasService.FormatDocumentAsync x
            Commands.formatDocument tryGetFileCheckerOptionsWithLines formatDocumentAsync fileName

          let handlerFormattedDoc (sourceText: IFSACSourceText, formatted: string) =
            let range =
              let zero = { Line = 0; Character = 0 }
              let lastPos = sourceText.LastFilePosition

              { Start = zero
                End = fcsPosToLsp lastPos }

            [| { Range = range; NewText = formatted } |]

          return! x.HandleFormatting(fileName, action, handlerFormattedDoc, (fun (_, _, _) -> [||]))
        with e ->
          trace |> Tracing.recordException e

          logger.error (
            Log.setMessage "TextDocumentFormatting Request Errored {p}"
            >> Log.addContextDestructured "p" p
            >> Log.addExn e
          )

          return! returnException e
      }

    override x.TextDocumentRangeFormatting(p: DocumentRangeFormattingParams) =
      asyncResult {
        let tags = [ "DocumentRangeFormattingParams", box p ]
        use trace = fsacActivitySource.StartActivityForType(thisType, tags = tags)

        try
          let doc = p.TextDocument
          let fileName = doc.GetFilePath() |> Utils.normalizePath

          let action () =
            logger.info (
              Log.setMessage "TextDocumentRangeFormatting Request: {parms}"
              >> Log.addContextDestructured "parms" p
            )

            let range =
              FormatSelectionRange(
                p.Range.Start.Line + 1,
                p.Range.Start.Character,
                p.Range.End.Line + 1,
                p.Range.End.Character
              )

            let tryGetFileCheckerOptionsWithLines file = forceFindSourceText file
            let formatSelectionAsync x = fantomasService.FormatSelectionAsync x
            Commands.formatSelection tryGetFileCheckerOptionsWithLines formatSelectionAsync fileName range


          let handlerFormattedRangeDoc (sourceText: IFSACSourceText, formatted: string, range: FormatSelectionRange) =
            let range =
              { Start =
                  { Line = range.StartLine - 1
                    Character = range.StartColumn }
                End =
                  { Line = range.EndLine - 1
                    Character = range.EndColumn } }

            [| { Range = range; NewText = formatted } |]


          return! x.HandleFormatting(fileName, action, (fun (_, _) -> [||]), handlerFormattedRangeDoc)
        with e ->
          trace |> Tracing.recordException e

          logger.error (
            Log.setMessage "TextDocumentRangeFormatting Request Errored {p}"
            >> Log.addContextDestructured "p" p
            >> Log.addExn e
          )

          return! returnException e
      }


    override x.TextDocumentCodeAction(codeActionParams: CodeActionParams) =
      asyncResult {
        let tags = [ "CodeActionParams", box codeActionParams ]
        use trace = fsacActivitySource.StartActivityForType(thisType, tags = tags)

        try
          logger.info (
            Log.setMessage "TextDocumentCodeAction Request: {parms}"
            >> Log.addContextDestructured "parms" codeActionParams
          )

          let (fixes: Async<Result<Fix list, string>[]>) =
            codefixes
            |> AVal.force
            |> Array.map (fun codeFix ->
              async {
                try
                  return! codeFix codeActionParams
                with e ->
                  return Ok []
              })
            |> Async.parallel75

          let! fixes = fixes
          let (actions: Fix list[], errors: string[]) = Array.partitionResults fixes
          let actions = actions |> List.concat

          if errors.Length <> 0 then
            logger.trace (
              Log.setMessage
                "Errors while processing code action request for {file} with {context} at {range}: {errors}"
              >> Log.addContextDestructured "file" codeActionParams.TextDocument.Uri
              >> Log.addContextDestructured "context" codeActionParams.Context
              >> Log.addContextDestructured "range" codeActionParams.Range
              >> Log.addContextDestructured "errors" errors
            )

          let tryGetFileVersion filePath =
            async {
              let! foo = forceFindOpenFileOrRead filePath
              return foo |> Option.ofResult |> Option.map (fun (f) -> f.Version)
            }

          let clientCapabilities = clientCapabilities |> AVal.force

          match actions with
          | [] -> return None
          | actions ->
            let! fixes =
              actions
              |> List.map (CodeAction.OfFix tryGetFileVersion clientCapabilities.Value)
              |> Async.parallel75

            return Some(fixes |> Array.map U2.Second)
        with e ->
          trace |> Tracing.recordException e

          logger.error (
            Log.setMessage "TextDocumentCodeAction Request Errored {p}"
            >> Log.addContextDestructured "p" codeActionParams
            >> Log.addExn e
          )

          return! returnException e
      }

    override __.TextDocumentCodeLens(p: CodeLensParams) =
      asyncResult {
        let tags = [ "CodeLensParams", box p ]
        use trace = fsacActivitySource.StartActivityForType(thisType, tags = tags)

        try
          logger.info (
            Log.setMessage "TextDocumentCodeLens Request: {parms}"
            >> Log.addContextDestructured "parms" p
          )

          let fn = p.TextDocument.GetFilePath() |> Utils.normalizePath

          match! getDeclarations (fn) |> AsyncAVal.forceAsync with
          | None -> return None
          | Some decls ->
            let config = AVal.force config

            let res =
              [| if config.LineLens.Enabled <> "replaceCodeLens" then
                   if config.CodeLenses.Signature.Enabled then
                     yield! decls |> Array.collect (getCodeLensInformation p.TextDocument.Uri "signature")
                 if config.CodeLenses.References.Enabled then
                   yield! decls |> Array.collect (getCodeLensInformation p.TextDocument.Uri "reference") |]

            return Some res
        with e ->
          trace |> Tracing.recordException e

          logger.error (
            Log.setMessage "TextDocumentCodeLens Request Errored {p}"
            >> Log.addContextDestructured "p" p
            >> Log.addExn e
          )

          return! returnException e
      }

    override __.CodeLensResolve(p: CodeLens) =
      // JB:TODO see how to reuse existing code
      logger.info (
        Log.setMessage "CodeLensResolve Request: {parms}"
        >> Log.addContextDestructured "parms" p
      )

      let handler (f) (arg: CodeLens) : Async<LspResult<CodeLens>> =
        asyncResult {

          let tags = [ "CodeLens", box p ]
          use trace = fsacActivitySource.StartActivityForType(thisType, tags = tags)

          let pos = protocolPosToPos arg.Range.Start

          let data = arg.Data.Value.ToObject<string[]>()

          let filePath = Path.FileUriToLocalPath data.[0] |> Utils.normalizePath

          try
            let! tyRes = forceGetTypeCheckResultsStale filePath |> AsyncResult.ofStringErr


            logger.info (
              Log.setMessage "CodeLensResolve - Cached typecheck results now available for {file}."
              >> Log.addContextDestructured "file" filePath
            )

            let! (sourceText: IFSACSourceText) = forceFindSourceText filePath |> AsyncResult.ofStringErr
            let! lineStr = sourceText |> tryGetLineStr pos |> Result.ofStringErr

            let typ = data.[1]
            let! r = Async.Catch(f arg pos tyRes sourceText lineStr typ filePath)

            match r with
            | Choice1Of2(r: LspResult<CodeLens option>) ->
              match r with
              | Ok(Some r) -> return r
              | _ -> return Unchecked.defaultof<_>
            | Choice2Of2 e ->
              logger.error (
                Log.setMessage "CodeLensResolve - Child operation failed for {file}"
                >> Log.addContextDestructured "file" filePath
                >> Log.addExn e
              )

              let title = if typ = "signature" then "" else "0 References"

              let codeLens =
                { p with
                    Command =
                      Some
                        { Title = title
                          Command = ""
                          Arguments = None } }

              return codeLens
          with e ->
            trace |> Tracing.recordException e

            logger.error (
              Log.setMessage "CodeLensResolve - Operation failed on {file}"
              >> Log.addContextDestructured "file" filePath
              >> Log.addExn e
            )

            return! returnException e
        }

      let writePayload (sourceFile: string<LocalPath>, triggerPos: pos, usageLocations: range[]) =
        Some
          [| JToken.FromObject(Path.LocalPathToUri sourceFile)
             JToken.FromObject(fcsPosToLsp triggerPos)
             JToken.FromObject(usageLocations |> Array.map fcsRangeToLspLocation) |]

      handler
        (fun p pos tyRes sourceText lineStr typ file ->
          async {
            if typ = "signature" then
              match
                Debug.measure "TryGetSignatureData" (fun () ->
                  tyRes.TryGetSignatureData pos lineStr
                  |> Result.bimap CoreResponse.Res CoreResponse.ErrorRes)
              with
              | CoreResponse.InfoRes msg
              | CoreResponse.ErrorRes msg ->
                logger.error (
                  Log.setMessage "CodeLensResolve - error on file {file}"
                  >> Log.addContextDestructured "file" file
                  >> Log.addContextDestructured "error" msg
                )

                return { p with Command = None } |> Some |> success
              | CoreResponse.Res(typ, parms, _) ->
                let formatted = SigantureData.formatSignature typ parms

                let cmd =
                  { Title = formatted
                    Command = ""
                    Arguments = None }

                return { p with Command = Some cmd } |> Some |> success
            elif typ = "reference" then
              let! uses =
                symbolUseWorkspace false true false pos lineStr sourceText tyRes
                |> AsyncResult.mapError (JsonRpc.Error.InternalErrorMessage)

              match uses with
              | Error msg ->
                logger.error (
                  Log.setMessage "CodeLensResolve - error getting symbol use for {file}"
                  >> Log.addContextDestructured "file" file
                  >> Log.addContextDestructured "error" msg
                )

                return
                  success (
                    Some
                      { p with
                          Command =
                            Some
                              { Title = ""
                                Command = ""
                                Arguments = None } }
                  )

              | Ok uses ->
                let allUses = uses.Values |> Array.concat

                let cmd =
                  if Array.isEmpty allUses then
                    { Title = "0 References"
                      Command = ""
                      Arguments = None }
                  else
                    { Title = $"%d{allUses.Length} References"
                      Command = "fsharp.showReferences"
                      Arguments = writePayload (file, pos, allUses) }

                return { p with Command = Some cmd } |> Some |> success
            else
              logger.error (
                Log.setMessage "CodeLensResolve - unknown type {file} - {typ}"
                >> Log.addContextDestructured "file" file
                >> Log.addContextDestructured "typ" typ
              )

              return { p with Command = None } |> Some |> success
          })
        p

    override __.WorkspaceDidChangeWatchedFiles(p: DidChangeWatchedFilesParams) =
      async {

        let tags = [ "DidChangeWatchedFilesParams", box p ]
        use trace = fsacActivitySource.StartActivityForType(thisType, tags = tags)

        try
          logger.info (
            Log.setMessage "WorkspaceDidChangeWatchedFiles Request: {parms}"
            >> Log.addContextDestructured "parms" p
          )

          for c in p.Changes do
            if c.Type = FileChangeType.Deleted then
              do! forgetDocument c.Uri
        with e ->
          trace |> Tracing.recordException e

          logger.error (
            Log.setMessage "WorkspaceDidChangeWatchedFiles Request Errored {p}"
            >> Log.addContextDestructured "p" p
            >> Log.addExn e
          )
      }

    override __.WorkspaceDidChangeConfiguration(p: DidChangeConfigurationParams) =
      async {
        let tags = [ "DidChangeConfigurationParams", box p ]
        use trace = fsacActivitySource.StartActivityForType(thisType, tags = tags)

        try
          logger.info (
            Log.setMessage "WorkspaceDidChangeConfiguration Request: {parms}"
            >> Log.addContextDestructured "parms" p
          )

          let dto = p.Settings |> Server.deserialize<FSharpConfigRequest>

          dto.FSharp
          |> Option.iter (fun fsharpConfig ->
            let c = config |> AVal.force
            let c = c.AddDto fsharpConfig
            updateConfig c)

        with e ->
          trace |> Tracing.recordException e

          logger.error (
            Log.setMessage "WorkspaceDidChangeConfiguration Request Errored {p}"
            >> Log.addContextDestructured "p" p
            >> Log.addExn e
          )
      }

    override __.TextDocumentFoldingRange(rangeP: FoldingRangeParams) =
      asyncResult {
        let tags = [ "FoldingRangeParams", box rangeP ]
        use trace = fsacActivitySource.StartActivityForType(thisType, tags = tags)

        try
          logger.info (
            Log.setMessage "TextDocumentFoldingRange Request: {parms}"
            >> Log.addContextDestructured "parms" rangeP
          )

          let file = rangeP.TextDocument.GetFilePath() |> Utils.normalizePath

          let getParseResultsForFile file =
            asyncResult {
              let! sourceText = forceFindSourceText file
              and! parseResults = forceGetParseResults file
              return sourceText, parseResults
            }

          let! scopes = Commands.scopesForFile getParseResultsForFile file |> AsyncResult.ofStringErr
          return scopes |> Seq.map Structure.toFoldingRange |> Set.ofSeq |> List.ofSeq |> Some
        with e ->
          trace |> Tracing.recordException e

          logger.error (
            Log.setMessage "TextDocumentFoldingRange Request Errored {p}"
            >> Log.addContextDestructured "p" rangeP
            >> Log.addExn e
          )

          return! returnException e
      }

    override __.TextDocumentSelectionRange(selectionRangeP: SelectionRangeParams) =
      asyncResult {
        let tags = [ "SelectionRangeParams", box selectionRangeP ]
        use trace = fsacActivitySource.StartActivityForType(thisType, tags = tags)

        try
          logger.info (
            Log.setMessage "TextDocumentSelectionRange Request: {parms}"
            >> Log.addContextDestructured "parms" selectionRangeP
          )

          let rec mkSelectionRanges =
            function
            | [] -> None
            | r :: xs ->
              Some
                { Range = fcsRangeToLsp r
                  Parent = mkSelectionRanges xs }

          let file = selectionRangeP.TextDocument.GetFilePath() |> Utils.normalizePath

          let poss = selectionRangeP.Positions |> Array.map protocolPosToPos |> Array.toList

          let getParseResultsForFile file =
            asyncResult {
              let! parseResults = forceGetParseResults file
              return parseResults
            }

          let! ranges =
            Commands.getRangesAtPosition getParseResultsForFile file poss
            |> AsyncResult.ofStringErr

          return ranges |> List.choose mkSelectionRanges |> Some
        with e ->
          trace |> Tracing.recordException e

          logger.error (
            Log.setMessage "TextDocumentSelectionRange Request Errored {p}"
            >> Log.addContextDestructured "p" selectionRangeP
            >> Log.addExn e
          )

          return! returnException e
      }

    override x.TextDocumentSemanticTokensFull(p: SemanticTokensParams) : AsyncLspResult<SemanticTokens option> =
      asyncResult {
        let tags = [ "SemanticTokensParams", box p ]
        use trace = fsacActivitySource.StartActivityForType(thisType, tags = tags)

        try
          logger.info (
            Log.setMessage "TextDocumentSemanticTokensFull request: {parms}"
            >> Log.addContextDestructured "parms" p
          )

          let fn = p.TextDocument.GetFilePath() |> Utils.normalizePath
          return! x.handleSemanticTokens fn None

        with e ->
          trace |> Tracing.recordException e

          logger.error (
            Log.setMessage "TextDocumentSemanticTokensFull Request Errored {p}"
            >> Log.addContextDestructured "p" p
            >> Log.addExn e
          )

          return! returnException e
      }



    override x.TextDocumentSemanticTokensRange(p: SemanticTokensRangeParams) : AsyncLspResult<SemanticTokens option> =
      asyncResult {
        let tags = [ "SemanticTokensRangeParams", box p ]
        use trace = fsacActivitySource.StartActivityForType(thisType, tags = tags)

        try
          logger.info (
            Log.setMessage "TextDocumentSemanticTokensRange request: {parms}"
            >> Log.addContextDestructured "parms" p
          )

          let fn = p.TextDocument.GetFilePath() |> Utils.normalizePath
          let fcsRange = protocolRangeToRange (UMX.untag fn) p.Range
          return! x.handleSemanticTokens fn (Some fcsRange)
        with e ->
          trace |> Tracing.recordException e

          logger.error (
            Log.setMessage "TextDocumentSemanticTokensRange Request Errored {p}"
            >> Log.addContextDestructured "p" p
            >> Log.addExn e
          )

          return! returnException e
      }

    override x.TextDocumentInlayHint(p: InlayHintParams) : AsyncLspResult<InlayHint[] option> =
      asyncResult {
        let tags = [ "InlayHintParams", box p ]
        use trace = fsacActivitySource.StartActivityForType(thisType, tags = tags)

        try
          logger.info (
            Log.setMessage "TextDocumentInlayHint Request: {parms}"
            >> Log.addContextDestructured "parms" p
          )

          let filePath = p.TextDocument.GetFilePath() |> Utils.normalizePath
          let! volatileFile = forceFindOpenFileOrRead filePath |> AsyncResult.ofStringErr

          and! tyRes = forceGetTypeCheckResults filePath |> AsyncResult.ofStringErr

          let fcsRange = protocolRangeToRange (UMX.untag filePath) p.Range
          let config = config |> AVal.force

          let! hints =
            Commands.InlayHints(
              volatileFile.Source,
              tyRes,
              fcsRange,
              showTypeHints = config.InlayHints.typeAnnotations,
              showParameterHints = config.InlayHints.parameterNames
            )

          let getTooltip (h: InlayHints.Hint) =
            let hideTypeAnnotations = "fsharp.inlayHints.hideTypeAnnotations"
            let hideParameterNames = "fsharp.inlayHints.hideParameterNames"
            let hideAll = "fsharp.inlayHints.hideAll"
            let setToToggle = "fsharp.inlayHints.setToToggle"
            let disableLongTooltip = "fsharp.inlayHints.disableLongTooltip"

            if config.InlayHints.disableLongTooltip then
              h.Tooltip |> Option.map (InlayHintTooltip.String)
            else
              let lines = ResizeArray()

              let hideCommand =
                match h.Kind with
                | InlayHints.HintKind.Type -> hideTypeAnnotations
                | InlayHints.HintKind.Parameter -> hideParameterNames

              lines.Add $"To hide these hints, [click here](command:{hideCommand})."
              lines.Add $"To hide *ALL* hints, [click here](command:{hideAll})."

              // We don't have access to generic VSCode config so we don't know what inlay hints mode is used
              // if not isSetToToggle && toggleSupported then
              lines.Add
                $"Hints can also be hidden by default, and shown when Ctrl/Cmd+Alt is pressed. To do this, [click here](command:{setToToggle})."

              lines.Add $"Finally, to dismiss this long tooltip forever, [click here](command:{disableLongTooltip})."

              h.Tooltip
              |> Option.iter (fun t ->
                lines.Add ""
                lines.Add(t))

              String.concat "\n" lines |> markdown |> InlayHintTooltip.Markup |> Some

          let hints: InlayHint[] =
            hints
            |> Array.map (fun h ->
              { Position = fcsPosToLsp h.Pos
                Label = InlayHintLabel.String h.Text
                Kind =
                  match h.Kind with
                  | InlayHints.HintKind.Type -> Types.InlayHintKind.Type
                  | InlayHints.HintKind.Parameter -> Types.InlayHintKind.Parameter
                  |> Some
                TextEdits =
                  match h.Insertions with
                  | None -> None
                  | Some insertions ->
                    insertions
                    |> Array.map (fun insertion ->
                      { Range = fcsPosToProtocolRange insertion.Pos
                        NewText = insertion.Text })
                    |> Some
                Tooltip = getTooltip h
                PaddingLeft =
                  match h.Kind with
                  | InlayHints.HintKind.Type -> Some true
                  | _ -> None
                PaddingRight =
                  match h.Kind with
                  | InlayHints.HintKind.Parameter -> Some true
                  | _ -> None
                Data = None })

          return (Some hints)
        with e ->
          trace |> Tracing.recordException e

          logger.error (
            Log.setMessage "TextDocumentInlayHint Request Errored {p}"
            >> Log.addContextDestructured "p" p
            >> Log.addExn e
          )

          return! returnException e
      }

    override x.TextDocumentInlineValue(p: InlineValueParams) =
      asyncResult {
        let tags = [ "InlineValueParams", box p ]
        use trace = fsacActivitySource.StartActivityForType(thisType, tags = tags)

        try
          logger.info (
            Log.setMessage "TextDocumentInlineValue Request: {parms}"
            >> Log.addContextDestructured "parms" p
          )

          let filePath = p.TextDocument.GetFilePath() |> Utils.normalizePath
          let! volatileFile = forceFindOpenFileOrRead filePath |> AsyncResult.ofStringErr


          let! tyRes = forceGetTypeCheckResults filePath |> AsyncResult.ofStringErr

          let fcsRange = protocolRangeToRange (UMX.untag filePath) p.Range

          let! pipelineHints = Commands.InlineValues(volatileFile.Source, tyRes)

          let hints =
            pipelineHints
            |> Array.map (fun (pos, linehints) ->
              { InlineValueText.Range = fcsPosToProtocolRange pos
                Text = linehints }
              |> InlineValue.InlineValueText)
            |> Some

          return hints
        with e ->
          trace |> Tracing.recordException e

          logger.error (
            Log.setMessage "TextDocumentInlineValue Request Errored {p}"
            >> Log.addContextDestructured "p" p
            >> Log.addExn e
          )

          return! returnException e
      }

    //unsupported -- begin
    override x.CodeActionResolve(p) = x.logUnimplementedRequest p

    override x.DocumentLinkResolve(p) = x.logUnimplementedRequest p

    override x.Exit() = x.logIgnoredNotification (())

    override x.InlayHintResolve p = x.logUnimplementedRequest p

    override x.TextDocumentDocumentColor p = x.logUnimplementedRequest p

    override x.TextDocumentColorPresentation p = x.logUnimplementedRequest p

    override x.TextDocumentDocumentLink p = x.logUnimplementedRequest p

    override x.TextDocumentOnTypeFormatting p = x.logUnimplementedRequest p

    override x.TextDocumentSemanticTokensFullDelta p = x.logUnimplementedRequest p

    override x.TextDocumentWillSave p = x.logIgnoredNotification p

    override x.TextDocumentWillSaveWaitUntil p = x.logUnimplementedRequest p

    override x.WorkspaceDidChangeWorkspaceFolders p = x.logIgnoredNotification p

    override x.WorkspaceDidCreateFiles p = x.logIgnoredNotification p

    override x.WorkspaceDidDeleteFiles p = x.logIgnoredNotification p

    override x.WorkspaceDidRenameFiles p = x.logIgnoredNotification p

    override x.WorkspaceExecuteCommand p = x.logUnimplementedRequest p

    override x.WorkspaceWillCreateFiles p = x.logUnimplementedRequest p

    override x.WorkspaceWillDeleteFiles p = x.logUnimplementedRequest p

    override x.WorkspaceWillRenameFiles p = x.logUnimplementedRequest p

    override x.CallHierarchyIncomingCalls p = x.logUnimplementedRequest p

    override x.CallHierarchyOutgoingCalls p = x.logUnimplementedRequest p

    override x.TextDocumentPrepareCallHierarchy p = x.logUnimplementedRequest p

    override x.TextDocumentPrepareTypeHierarchy p = x.logUnimplementedRequest p

    override x.TypeHierarchySubtypes p = x.logUnimplementedRequest p

    override x.TypeHierarchySupertypes p = x.logUnimplementedRequest p

    override x.TextDocumentDeclaration p = x.logUnimplementedRequest p

    override x.TextDocumentDiagnostic p = x.logUnimplementedRequest p

    override x.TextDocumentLinkedEditingRange p = x.logUnimplementedRequest p

    override x.TextDocumentMoniker p = x.logUnimplementedRequest p

    override x.WorkspaceDiagnostic p = x.logUnimplementedRequest p

    override x.WorkspaceSymbolResolve p = x.logUnimplementedRequest p

    //unsupported -- end

    // -----------------
    // FSharp Operations
    // -----------------

    override x.FSharpLiterateRequest(p: FSharpLiterateRequest) =
      logger.info (
        Log.setMessage "FSharpLiterateRequest Request: {parms}"
        >> Log.addContextDestructured "parms" p
      )

      Helpers.notImplemented

    override x.FSharpSignature(p: TextDocumentPositionParams) =
      asyncResult {

        let tags = [ "TextDocumentPositionParams", box p ]
        use trace = fsacActivitySource.StartActivityForType(thisType, tags = tags)

        try
          logger.info (
            Log.setMessage "FSharpSignature Request: {parms}"
            >> Log.addContextDestructured "parms" p
          )

          let (filePath, pos) = getFilePathAndPosition p
          let! volatileFile = forceFindOpenFileOrRead filePath |> AsyncResult.ofStringErr

          let! lineStr = volatileFile.Source |> tryGetLineStr pos |> Result.ofStringErr
          and! tyRes = forceGetTypeCheckResults filePath |> AsyncResult.ofStringErr
          let! tip = Commands.typesig tyRes pos lineStr |> Result.ofCoreResponse

          return
            tip
            |> Option.map (fun tip -> { Content = CommandResponse.typeSig FsAutoComplete.JsonSerializer.writeJson tip })
        with e ->
          trace |> Tracing.recordException e

          logger.error (
            Log.setMessage "FSharpSignature Request Errored {p}"
            >> Log.addContextDestructured "p" p
            >> Log.addExn e
          )

          return! returnException e
      }

    override x.FSharpSignatureData(p: TextDocumentPositionParams) =
      asyncResult {
        let tags = [ "TextDocumentPositionParams", box p ]
        use trace = fsacActivitySource.StartActivityForType(thisType, tags = tags)

        try
          logger.info (
            Log.setMessage "FSharpSignatureData Request: {parms}"
            >> Log.addContextDestructured "parms" p
          )

          let pos =
            FSharp.Compiler.Text.Position.mkPos (p.Position.Line) (p.Position.Character + 2)

          let filePath = p.TextDocument.GetFilePath() |> Utils.normalizePath
          let! volatileFile = forceFindOpenFileOrRead filePath |> AsyncResult.ofStringErr
          let! lineStr = volatileFile.Source |> tryGetLineStr pos |> Result.ofStringErr

          and! tyRes = forceGetTypeCheckResults filePath |> AsyncResult.ofStringErr
          let! (typ, parms, generics) = tyRes.TryGetSignatureData pos lineStr |> Result.ofStringErr

          return
            Some
              { Content = CommandResponse.signatureData FsAutoComplete.JsonSerializer.writeJson (typ, parms, generics) }

        with e ->
          trace |> Tracing.recordException e

          logger.error (
            Log.setMessage "FSharpSignatureData Request Errored {p}"
            >> Log.addContextDestructured "p" p
            >> Log.addExn e
          )

          return! returnException e
      }


    override x.FSharpDocumentationGenerator(p: OptionallyVersionedTextDocumentPositionParams) =
      asyncResult {
        let tags = [ "OptionallyVersionedTextDocumentPositionParams", box p ]
        use trace = fsacActivitySource.StartActivityForType(thisType, tags = tags)

        try
          logger.info (
            Log.setMessage "FSharpDocumentationGenerator Request: {parms}"
            >> Log.addContextDestructured "parms" p
          )

          let (filePath, pos) = getFilePathAndPosition p
          let! volatileFile = forceFindOpenFileOrRead filePath |> AsyncResult.ofStringErr

          let! lineStr = volatileFile.Source |> tryGetLineStr pos |> Result.ofStringErr
          and! tyRes = forceGetTypeCheckResults filePath |> AsyncResult.ofStringErr

          match!
            Commands.GenerateXmlDocumentation(tyRes, pos, lineStr)
            |> AsyncResult.ofStringErr
          with
          | None -> return ()
          | Some { InsertPosition = insertPos
                   InsertText = text } ->

            let edit: ApplyWorkspaceEditParams =
              { Label = Some "Generate Xml Documentation"
                Edit =
                  { DocumentChanges =
                      Some
                        [| { TextDocument =
                               { Uri = p.TextDocument.Uri
                                 Version = Some p.TextDocument.Version }
                             Edits =
                               [| { Range = fcsPosToProtocolRange insertPos
                                    NewText = text } |] } |]
                    Changes = None } }

            let! _ = lspClient.WorkspaceApplyEdit edit
            return ()

        with e ->
          trace |> Tracing.recordException e

          logger.error (
            Log.setMessage "FSharpDocumentationGenerator Request Errored {p}"
            >> Log.addContextDestructured "p" p
            >> Log.addExn e
          )

          return! returnException e
      }

    override __.FSharpLineLens(p: ProjectParms) =
      asyncResult {
        let tags = [ "ProjectParms", box p ]
        use trace = fsacActivitySource.StartActivityForType(thisType, tags = tags)

        try
          logger.info (
            Log.setMessage "FSharpLineLense Request: {parms}"
            >> Log.addContextDestructured "parms" p
          )

          let fn = p.Project.GetFilePath() |> Utils.normalizePath

          match! getDeclarations fn |> AsyncAVal.forceAsync with
          | None -> return! LspResult.internalError $"No declerations found for {fn}"
          | Some decls ->
            let decls = decls |> Array.map (fun d -> d, fn)

            return Some { Content = CommandResponse.declarations FsAutoComplete.JsonSerializer.writeJson decls }

        with e ->
          trace |> Tracing.recordException e

          logger.error (
            Log.setMessage "FSharpLineLense Request Errored {p}"
            >> Log.addContextDestructured "p" p
            >> Log.addExn e
          )

          return! returnException e
      }

    override __.FSharpWorkspaceLoad(p: WorkspaceLoadParms) =
      asyncResult {
        let tags = [ "WorkspaceLoadParms", box p ]
        use trace = fsacActivitySource.StartActivityForType(thisType, tags = tags)

        try
          logger.info (
            Log.setMessage "FSharpWorkspaceLoad Request: {parms}"
            >> Log.addContextDestructured "parms" p
          )

          let projs =
            p.TextDocuments
            |> Array.map (fun t -> t.GetFilePath() |> Utils.normalizePath)
            |> HashSet.ofArray

          transact (fun () -> workspacePaths.Value <- (WorkspaceChosen.Projs projs))
          let! _ = parseAllFiles () |> AsyncAVal.forceAsync

          return { Content = CommandResponse.workspaceLoad FsAutoComplete.JsonSerializer.writeJson true }

        with e ->
          trace |> Tracing.recordException e

          logger.error (
            Log.setMessage "FSharpWorkspaceLoad Request Errored {p}"
            >> Log.addContextDestructured "p" p
            >> Log.addExn e
          )

          return! returnException e

      }


    override __.FSharpWorkspacePeek(p: WorkspacePeekRequest) =
      asyncResult {
        let tags = [ "WorkspacePeekRequest", box p ]
        use trace = fsacActivitySource.StartActivityForType(thisType, tags = tags)

        try
          logger.info (
            Log.setMessage "FSharpWorkspacePeek Request: {parms}"
            >> Log.addContextDestructured "parms" p
          )

          let res =
            WorkspacePeek.peek p.Directory p.Deep (p.ExcludedDirs |> List.ofArray)
            |> CoreResponse.Res

          let res =
            match res with
            | CoreResponse.InfoRes msg
            | CoreResponse.ErrorRes msg -> LspResult.internalError msg
            | CoreResponse.Res found ->
              { Content = CommandResponse.workspacePeek FsAutoComplete.JsonSerializer.writeJson found }
              |> success

          return! res
        with e ->
          trace |> Tracing.recordException e

          logger.error (
            Log.setMessage "FSharpWorkspacePeek Request Errored {p}"
            >> Log.addContextDestructured "p" p
            >> Log.addExn e
          )

          return! returnException e
      }

    override __.FSharpProject(p: ProjectParms) =
      asyncResult {
        let tags = [ "ProjectParms", box p ]
        use trace = fsacActivitySource.StartActivityForType(thisType, tags = tags)

        try
          logger.info (
            Log.setMessage "FSharpProject Request: {parms}"
            >> Log.addContextDestructured "parms" p
          )

          let paths = workspacePaths |> AVal.force

          transact (fun () ->
            workspacePaths.Value <-
              match paths with
              | WorkspaceChosen.Sln x -> failwith "Can't load individual projects when Sln is chosen"
              | WorkspaceChosen.Directory x -> failwith "Can't load individual projects when Directory is chosen"
              | WorkspaceChosen.Projs ps ->
                p.Project.GetFilePath()
                |> Utils.normalizePath
                |> ps.Add
                |> WorkspaceChosen.Projs
              | WorkspaceChosen.NotChosen ->
                p.Project.GetFilePath()
                |> Utils.normalizePath
                |> HashSet.single
                |> WorkspaceChosen.Projs)

          return! Helpers.notImplemented
        with e ->
          trace |> Tracing.recordException e

          logger.error (
            Log.setMessage "FSharpWorkspacePeek Request Errored {p}"
            >> Log.addContextDestructured "p" p
            >> Log.addExn e
          )

          return! returnException e

      }

    override __.FSharpFsdn(p: FsdnRequest) =
      logger.info (
        Log.setMessage "FSharpFsdn Request: {parms}"
        >> Log.addContextDestructured "parms" p
      )
      // Hasn't been online for a long time
      Helpers.notImplemented

    override __.FSharpDotnetNewList(p: DotnetNewListRequest) =
      asyncResult {
        let tags = [ "DotnetNewListRequest", box p ]
        use trace = fsacActivitySource.StartActivityForType(thisType, tags = tags)

        try
          logger.info (
            Log.setMessage "FSharpDotnetNewList Request: {parms}"
            >> Log.addContextDestructured "parms" p
          )

          match! Commands.DotnetNewList() |> AsyncResult.ofCoreResponse with
          | Some funcs ->
            return Some { Content = CommandResponse.dotnetnewlist FsAutoComplete.JsonSerializer.writeJson funcs }
          | None -> return None
        with e ->
          trace |> Tracing.recordException e

          logger.error (
            Log.setMessage "FSharpDotnetNewList Request Errored {p}"
            >> Log.addContextDestructured "p" p
            >> Log.addExn e
          )

          return! returnException e
      }

    override __.FSharpDotnetNewRun(p: DotnetNewRunRequest) =
      asyncResult {
        let tags = [ "DotnetNewRunRequest", box p ]
        use trace = fsacActivitySource.StartActivityForType(thisType, tags = tags)

        try
          logger.info (
            Log.setMessage "FSharpDotnetNewRun Request: {parms}"
            >> Log.addContextDestructured "parms" p
          )

          do!
            Commands.DotnetNewRun p.Template p.Name p.Output []
            |> AsyncResult.ofCoreResponse
            |> AsyncResult.ignore<unit option, JsonRpc.Error> // mapping unit option to unit

          return None
        with e ->
          trace |> Tracing.recordException e

          logger.error (
            Log.setMessage "FSharpDotnetNewRun Request Errored {p}"
            >> Log.addContextDestructured "p" p
            >> Log.addExn e
          )

          return! returnException e
      }

    override __.FSharpDotnetAddProject(p: DotnetProjectRequest) =
      asyncResult {
        let tags = [ "DotnetProjectRequest", box p ]
        use trace = fsacActivitySource.StartActivityForType(thisType, tags = tags)

        try
          logger.info (
            Log.setMessage "FSharpDotnetAddProject Request: {parms}"
            >> Log.addContextDestructured "parms" p
          )

          do!
            Commands.DotnetAddProject p.Target p.Reference
            |> AsyncResult.ofCoreResponse
            |> AsyncResult.ignore<unit option, JsonRpc.Error> // mapping unit option to unit

          return None
        with e ->
          trace |> Tracing.recordException e

          logger.error (
            Log.setMessage "FSharpDotnetAddProject Request Errored {p}"
            >> Log.addContextDestructured "p" p
            >> Log.addExn e
          )

          return! returnException e
      }

    override __.FSharpDotnetRemoveProject(p: DotnetProjectRequest) =
      asyncResult {
        let tags = [ "DotnetProjectRequest", box p ]
        use trace = fsacActivitySource.StartActivityForType(thisType, tags = tags)

        try
          logger.info (
            Log.setMessage "FSharpDotnetRemoveProject Request: {parms}"
            >> Log.addContextDestructured "parms" p
          )

          do!
            Commands.DotnetRemoveProject p.Target p.Reference
            |> AsyncResult.ofCoreResponse
            |> AsyncResult.ignore<unit option, JsonRpc.Error>

          return None
        with e ->
          trace |> Tracing.recordException e

          logger.error (
            Log.setMessage "FSharpDotnetRemoveProject Request Errored {p}"
            >> Log.addContextDestructured "p" p
            >> Log.addExn e
          )

          return! returnException e
      }

    override __.FSharpDotnetSlnAdd(p: DotnetProjectRequest) =
      asyncResult {
        let tags = [ "DotnetProjectRequest", box p ]
        use trace = fsacActivitySource.StartActivityForType(thisType, tags = tags)

        try
          logger.info (
            Log.setMessage "FSharpDotnetSlnAdd Request: {parms}"
            >> Log.addContextDestructured "parms" p
          )

          do!
            Commands.DotnetSlnAdd p.Target p.Reference
            |> AsyncResult.ofCoreResponse
            |> AsyncResult.ignore<unit option, JsonRpc.Error>

          return None
        with e ->
          trace |> Tracing.recordException e

          logger.error (
            Log.setMessage "FSharpDotnetSlnAdd Request Errored {p}"
            >> Log.addContextDestructured "p" p
            >> Log.addExn e
          )

          return! returnException e
      }

    override x.FSharpHelp(p: TextDocumentPositionParams) =
      asyncResult {
        let tags = [ "TextDocumentPositionParams", box p ]
        use trace = fsacActivitySource.StartActivityForType(thisType, tags = tags)

        try
          logger.info (
            Log.setMessage "FSharpHelp Request: {parms}"
            >> Log.addContextDestructured "parms" p
          )

          let (filePath, pos) = getFilePathAndPosition p
          let! volatileFile = forceFindOpenFileOrRead filePath |> AsyncResult.ofStringErr
          let! lineStr = volatileFile.Source |> tryGetLineStr pos |> Result.ofStringErr
          and! tyRes = forceGetTypeCheckResults filePath |> AsyncResult.ofStringErr

          match! Commands.Help tyRes pos lineStr |> Result.ofCoreResponse with
          | Some t -> return Some { Content = CommandResponse.help FsAutoComplete.JsonSerializer.writeJson t }
          | None -> return None
        with e ->
          trace |> Tracing.recordException e

          logger.error (
            Log.setMessage "FSharpHelp Request Errored {p}"
            >> Log.addContextDestructured "p" p
            >> Log.addExn e
          )

          return! returnException e
      }

    override x.FSharpDocumentation(p: TextDocumentPositionParams) =
      asyncResult {
        let tags = [ "TextDocumentPositionParams", box p ]
        use trace = fsacActivitySource.StartActivityForType(thisType, tags = tags)

        try
          logger.info (
            Log.setMessage "FSharpDocumentation Request: {parms}"
            >> Log.addContextDestructured "parms" p
          )

          let (filePath, pos) = getFilePathAndPosition p
          let! volatileFile = forceFindOpenFileOrRead filePath |> AsyncResult.ofStringErr
          let! lineStr = volatileFile.Source |> tryGetLineStr pos |> Result.ofStringErr
          and! tyRes = forceGetTypeCheckResults filePath |> AsyncResult.ofStringErr
          lastFSharpDocumentationTypeCheck <- Some tyRes

          match! Commands.FormattedDocumentation tyRes pos lineStr |> Result.ofCoreResponse with
          | Some(tip, xml, signature, footer, xmlKey) ->
            return
              Some
                { Content =
                    CommandResponse.formattedDocumentation
                      JsonSerializer.writeJson
                      {| Tip = tip
                         XmlSig = xml
                         Signature = signature
                         Footer = footer
                         XmlKey = xmlKey |} }
          | None -> return None
        with e ->
          trace |> Tracing.recordException e

          logger.error (
            Log.setMessage "FSharpDocumentation Request Errored {p}"
            >> Log.addContextDestructured "p" p
            >> Log.addExn e
          )

          return! returnException e
      }

    override x.FSharpDocumentationSymbol(p: DocumentationForSymbolReuqest) =
      asyncResult {
        let tags = [ "DocumentationForSymbolReuqest", box p ]
        use trace = fsacActivitySource.StartActivityForType(thisType, tags = tags)

        try
          logger.info (
            Log.setMessage "FSharpDocumentationSymbol Request: {parms}"
            >> Log.addContextDestructured "parms" p
          )

          let! tyRes =
            lastFSharpDocumentationTypeCheck
            |> Result.ofOption (fun () -> $"No typecheck results from FSharpDocumentation")
            |> Result.ofStringErr

          match!
            Commands.FormattedDocumentationForSymbol tyRes p.XmlSig p.Assembly
            |> Result.ofCoreResponse
          with
          | None -> return None
          | Some(xml, assembly, xmlDoc, signature, footer, xmlKey) ->

            return
              { Content =
                  CommandResponse.formattedDocumentationForSymbol
                    JsonSerializer.writeJson
                    {| Xml = xml
                       Assembly = assembly
                       XmlDoc = xmlDoc
                       Signature = signature
                       Footer = footer
                       XmlKey = xmlKey |} }
              |> Some
        with e ->
          trace |> Tracing.recordException e

          logger.error (
            Log.setMessage "FSharpDocumentationSymbol Request Errored {p}"
            >> Log.addContextDestructured "p" p
            >> Log.addExn e
          )

          return! returnException e
      }

    override __.LoadAnalyzers(path) =
      async {

        use trace = fsacActivitySource.StartActivityForType(thisType)

        logger.info (
          Log.setMessage "LoadAnalyzers Request: {parms}"
          >> Log.addContextDestructured "parms" path
        )

        try
          // since the analyzer state handling code is in `updateConfig`, re-trigger it here
          transact
          <| fun () ->
            config.MarkOutdated()
            updateConfig config.Value

          return LspResult.success ()
        with e ->
          trace |> Tracing.recordException e
          Loggers.analyzers.error (Log.setMessage "Loading failed" >> Log.addExn e)
          return LspResult.success ()
      }

    override x.FSharpPipelineHints(p: FSharpPipelineHintRequest) =
      asyncResult {
        let tags = [ "FSharpPipelineHintRequest", box p ]
        use trace = fsacActivitySource.StartActivityForType(thisType, tags = tags)

        try
          logger.info (
            Log.setMessage "FSharpPipelineHints Request: {parms}"
            >> Log.addContextDestructured "parms" p
          )

          let filePath = p.TextDocument.GetFilePath() |> Utils.normalizePath
          let! tyRes = forceGetTypeCheckResults filePath |> AsyncResult.ofStringErr

          match! Commands.pipelineHints forceFindSourceText tyRes |> AsyncResult.ofCoreResponse with
          | None -> return None
          | Some res ->
            return Some { Content = CommandResponse.pipelineHint FsAutoComplete.JsonSerializer.writeJson res }
        with e ->
          trace |> Tracing.recordException e

          logger.error (
            Log.setMessage "FSharpPipelineHints Request Errored {p}"
            >> Log.addContextDestructured "p" p
            >> Log.addExn e
          )

          return! returnException e
      }

    override __.FsProjMoveFileUp(p: DotnetFileRequest) =
      asyncResult {
        let tags = [ "DotnetFileRequest", box p ]
        use trace = fsacActivitySource.StartActivityForType(thisType, tags = tags)

        try
          logger.info (
            Log.setMessage "FsProjMoveFileUp Request: {parms}"
            >> Log.addContextDestructured "parms" p
          )

          do!
            Commands.FsProjMoveFileUp p.FsProj p.FileVirtualPath
            |> AsyncResult.ofCoreResponse
            |> AsyncResult.ignore<unit option, JsonRpc.Error>

          return None
        with e ->
          trace |> Tracing.recordException e

          logger.error (
            Log.setMessage "FsProjMoveFileUp Request Errored {p}"
            >> Log.addContextDestructured "p" p
            >> Log.addExn e
          )

          return! returnException e
      }


    override __.FsProjMoveFileDown(p: DotnetFileRequest) =
      asyncResult {
        let tags = [ "DotnetFileRequest", box p ]
        use trace = fsacActivitySource.StartActivityForType(thisType, tags = tags)

        try
          logger.info (
            Log.setMessage "FsProjMoveFileDown Request: {parms}"
            >> Log.addContextDestructured "parms" p
          )

          do!
            Commands.FsProjMoveFileDown p.FsProj p.FileVirtualPath
            |> AsyncResult.ofCoreResponse
            |> AsyncResult.ignore<unit option, JsonRpc.Error>

          return None
        with e ->
          trace |> Tracing.recordException e

          logger.error (
            Log.setMessage "FsProjMoveFileDown Request Errored {p}"
            >> Log.addContextDestructured "p" p
            >> Log.addExn e
          )

          return! returnException e
      }


    override __.FsProjAddFileAbove(p: DotnetFile2Request) =
      asyncResult {
        let tags = [ "DotnetFile2Request", box p ]
        use trace = fsacActivitySource.StartActivityForType(thisType, tags = tags)

        try
          logger.info (
            Log.setMessage "FsProjAddFileAbove Request: {parms}"
            >> Log.addContextDestructured "parms" p
          )

          do!
            Commands.addFileAbove p.FsProj p.FileVirtualPath p.NewFile
            |> AsyncResult.ofCoreResponse
            |> AsyncResult.ignore<unit option, JsonRpc.Error>

          return None
        with e ->
          trace |> Tracing.recordException e

          logger.error (
            Log.setMessage "FsProjAddFileAbove Request Errored {p}"
            >> Log.addContextDestructured "p" p
            >> Log.addExn e
          )

          return! returnException e
      }

    override __.FsProjAddFileBelow(p: DotnetFile2Request) =
      asyncResult {
        let tags = [ "DotnetFile2Request", box p ]
        use trace = fsacActivitySource.StartActivityForType(thisType, tags = tags)

        try
          logger.info (
            Log.setMessage "FsProjAddFileBelow Request: {parms}"
            >> Log.addContextDestructured "parms" p
          )

          do!
            Commands.addFileBelow p.FsProj p.FileVirtualPath p.NewFile
            |> AsyncResult.ofCoreResponse
            |> AsyncResult.ignore<unit option, JsonRpc.Error>

          return None
        with e ->
          trace |> Tracing.recordException e

          logger.error (
            Log.setMessage "FsProjAddFileBelow Request Errored {p}"
            >> Log.addContextDestructured "p" p
            >> Log.addExn e
          )

          return! returnException e
      }

    override __.FsProjRenameFile(p: DotnetRenameFileRequest) =
      asyncResult {
        let tags = [ "DotnetRenameFileRequest", box p ]
        use trace = fsacActivitySource.StartActivityForType(thisType, tags = tags)

        try
          logger.info (
            Log.setMessage "FsProjRenameFile Request: {parms}"
            >> Log.addContextDestructured "parms" p
          )

          do!
            Commands.renameFile p.FsProj p.OldFileVirtualPath p.NewFileName
            |> AsyncResult.ofCoreResponse
            |> AsyncResult.ignore<unit option, JsonRpc.Error>

          return None
        with e ->
          trace |> Tracing.recordException e

          logger.error (
            Log.setMessage "FsProjRenameFile Request Errored {p}"
            >> Log.addContextDestructured "p" p
            >> Log.addExn e
          )

          return! returnException e
      }


    override __.FsProjAddFile(p: DotnetFileRequest) =
      asyncResult {
        let tags = [ "DotnetFileRequest", box p ]
        use trace = fsacActivitySource.StartActivityForType(thisType, tags = tags)

        try
          logger.info (
            Log.setMessage "FsProjAddFile Request: {parms}"
            >> Log.addContextDestructured "parms" p
          )

          do!
            Commands.addFile p.FsProj p.FileVirtualPath
            |> AsyncResult.ofCoreResponse
            |> AsyncResult.ignore<unit option, JsonRpc.Error>

          return None
        with e ->
          trace |> Tracing.recordException e

          logger.error (
            Log.setMessage "FsProjAddFile Request Errored {p}"
            >> Log.addContextDestructured "p" p
            >> Log.addExn e
          )

          return! returnException e
      }

    override _.FsProjRemoveFile(p: DotnetFileRequest) =
      asyncResult {
        let tags = [ "DotnetFileRequest", box p ]
        use trace = fsacActivitySource.StartActivityForType(thisType, tags = tags)

        try
          logger.info (
            Log.setMessage "FsProjRemoveFile Request: {parms}"
            >> Log.addContextDestructured "parms" p
          )

          let fullPath = Path.Combine(Path.GetDirectoryName p.FsProj, p.FileVirtualPath)

          do!
            Commands.removeFile p.FsProj p.FileVirtualPath
            |> AsyncResult.ofCoreResponse
            |> AsyncResult.ignore<unit option, JsonRpc.Error>

          let fileUri = Path.FilePathToUri fullPath
          diagnosticCollections.ClearFor fileUri

          return None
        with e ->
          trace |> Tracing.recordException e

          logger.error (
            Log.setMessage "FsProjRemoveFile Request Errored {p}"
            >> Log.addContextDestructured "p" p
            >> Log.addExn e
          )

          return! returnException e
      }

    override _.FsProjAddExistingFile(p: DotnetFileRequest) =
      asyncResult {
        let tags = [ "DotnetFileRequest", box p ]
        use trace = fsacActivitySource.StartActivityForType(thisType, tags = tags)

        try
          logger.info (
            Log.setMessage "FsProjAddExistingFile Request: {parms}"
            >> Log.addContextDestructured "parms" p
          )

          do!
            Commands.addExistingFile p.FsProj p.FileVirtualPath
            |> AsyncResult.ofCoreResponse
            |> AsyncResult.ignore<unit option, JsonRpc.Error>

          return None
        with e ->
          trace |> Tracing.recordException e

          logger.error (
            Log.setMessage "FsProjAddExistingFile Request Errored {p}"
            >> Log.addContextDestructured "p" p
            >> Log.addExn e
          )

          return! returnException e
      }

    override x.Dispose() =
      traceNotifications |> Option.iter (dispose)
      disposables.Dispose()

    member this.WorkDoneProgessCancel(token: ProgressToken) : Async<unit> =
      async {

        let tags = [ "ProgressToken", box token ]
        use trace = fsacActivitySource.StartActivityForType(thisType, tags = tags)

        try
          logger.info (
            Log.setMessage "WorkDoneProgessCancel Request: {parms}"
            >> Log.addContextDestructured "parms" token
          )

        with e ->
          trace |> Tracing.recordException e

          logger.error (
            Log.setMessage "WorkDoneProgessCancel Request Errored {p}"
            >> Log.addContextDestructured "token" token
            >> Log.addExn e
          )

        return ()
      }

module AdaptiveFSharpLspServer =

  open System.Threading.Tasks
  open StreamJsonRpc

  let createRpc (handler: IJsonRpcMessageHandler) : JsonRpc =
    let rec (|HandleableException|_|) (e: exn) =
      match e with
      | :? LocalRpcException -> Some()
      | :? TaskCanceledException -> Some()
      | :? OperationCanceledException -> Some()
      | :? System.AggregateException as aex ->
        if aex.InnerExceptions.Count = 1 then
          (|HandleableException|_|) aex.InnerException
        else
          None
      | _ -> None

    let strategy = StreamJsonRpcTracingStrategy(Tracing.fsacActivitySource)

    { new JsonRpc(handler, ActivityTracingStrategy = strategy) with
        member this.IsFatalException(ex: Exception) =
          match ex with
          | HandleableException -> false
          | _ -> true }

  let startCore toolsPath workspaceLoaderFactory sourceTextFactory =
    use input = Console.OpenStandardInput()
    use output = Console.OpenStandardOutput()

    let requestsHandlings =
      (defaultRequestHandlings (): Map<string, ServerRequestHandling<IFSharpLspServer>>)
      |> Map.add "fsharp/signature" (serverRequestHandling (fun s p -> s.FSharpSignature(p)))
      |> Map.add "fsharp/signatureData" (serverRequestHandling (fun s p -> s.FSharpSignatureData(p)))
      |> Map.add "fsharp/documentationGenerator" (serverRequestHandling (fun s p -> s.FSharpDocumentationGenerator(p)))
      |> Map.add "fsharp/lineLens" (serverRequestHandling (fun s p -> s.FSharpLineLens(p)))
      |> Map.add "fsharp/workspaceLoad" (serverRequestHandling (fun s p -> s.FSharpWorkspaceLoad(p)))
      |> Map.add "fsharp/workspacePeek" (serverRequestHandling (fun s p -> s.FSharpWorkspacePeek(p)))
      |> Map.add "fsharp/project" (serverRequestHandling (fun s p -> s.FSharpProject(p)))
      |> Map.add "fsharp/fsdn" (serverRequestHandling (fun s p -> s.FSharpFsdn(p)))
      |> Map.add "fsharp/dotnetnewlist" (serverRequestHandling (fun s p -> s.FSharpDotnetNewList(p)))
      |> Map.add "fsharp/dotnetnewrun" (serverRequestHandling (fun s p -> s.FSharpDotnetNewRun(p)))
      |> Map.add "fsharp/dotnetaddproject" (serverRequestHandling (fun s p -> s.FSharpDotnetAddProject(p)))
      |> Map.add "fsharp/dotnetremoveproject" (serverRequestHandling (fun s p -> s.FSharpDotnetRemoveProject(p)))
      |> Map.add "fsharp/dotnetaddsln" (serverRequestHandling (fun s p -> s.FSharpDotnetSlnAdd(p)))
      |> Map.add "fsharp/f1Help" (serverRequestHandling (fun s p -> s.FSharpHelp(p)))
      |> Map.add "fsharp/documentation" (serverRequestHandling (fun s p -> s.FSharpDocumentation(p)))
      |> Map.add "fsharp/documentationSymbol" (serverRequestHandling (fun s p -> s.FSharpDocumentationSymbol(p)))
      |> Map.add "fsharp/loadAnalyzers" (serverRequestHandling (fun s p -> s.LoadAnalyzers(p)))
      // |> Map.add "fsharp/fsharpLiterate" (serverRequestHandling (fun s p -> s.FSharpLiterate(p) ))
      |> Map.add "fsharp/pipelineHint" (serverRequestHandling (fun s p -> s.FSharpPipelineHints(p)))
      |> Map.add "fsproj/moveFileUp" (serverRequestHandling (fun s p -> s.FsProjMoveFileUp(p)))
      |> Map.add "fsproj/moveFileDown" (serverRequestHandling (fun s p -> s.FsProjMoveFileDown(p)))
      |> Map.add "fsproj/addFileAbove" (serverRequestHandling (fun s p -> s.FsProjAddFileAbove(p)))
      |> Map.add "fsproj/addFileBelow" (serverRequestHandling (fun s p -> s.FsProjAddFileBelow(p)))
      |> Map.add "fsproj/addFile" (serverRequestHandling (fun s p -> s.FsProjAddFile(p)))
      |> Map.add "fsproj/addExistingFile" (serverRequestHandling (fun s p -> s.FsProjAddExistingFile(p)))
      |> Map.add "fsproj/renameFile" (serverRequestHandling (fun s p -> s.FsProjRenameFile(p)))
      |> Map.add "fsproj/removeFile" (serverRequestHandling (fun s p -> s.FsProjRemoveFile(p)))

    let adaptiveServer lspClient =
      let loader = workspaceLoaderFactory toolsPath
      new AdaptiveFSharpLspServer(loader, lspClient, sourceTextFactory) :> IFSharpLspServer

    Ionide.LanguageServerProtocol.Server.start requestsHandlings input output FSharpLspClient adaptiveServer createRpc<|MERGE_RESOLUTION|>--- conflicted
+++ resolved
@@ -1642,8 +1642,6 @@
       text
       tyRes
 
-<<<<<<< HEAD
-=======
   let symbolUseWorkspace2
     (includeDeclarations: bool)
     (includeBackticks: bool)
@@ -1687,7 +1685,6 @@
       text
       tyRes
 
->>>>>>> 452411b7
   let codefixes =
 
     let tryGetParseResultsForFile filePath pos =
