name: Build and test

on:
  push:
    branches:
      - main
      - nightly
<<<<<<< HEAD
=======
    paths-ignore:
      - ".github"
      - ".vscode"
>>>>>>> 229f2831
  pull_request:
    paths-ignore:
      - ".github"
      - ".vscode"

jobs:
  build:
    env:
      TEST_TIMEOUT_MINUTES: 30
      FSAC_TEST_DEFAULT_TIMEOUT : 120000 #ms, individual test timeouts
    timeout-minutes: 30 # we have a locking issue, so cap the runs at ~20m to account for varying build times, etc
    strategy:
      matrix:
        os: [windows-latest, macos-latest, ubuntu-latest]
        dotnet-version: ["", "6.0.x", "7.0.x"]
        # these entries will mesh with the above combinations
        include:
          # just use what's in the repo
          - global-json-file: "global.json"
            dotnet-version: ""
            include-prerelease: false
            label: "repo global.json"
            build_net7: false
            test_tfm: net6.0
          # latest 6.0 stable
          - global-json-file: "global.json"
            dotnet-version: "6.0.x"
            include-prerelease: false
            label: "6.0 stable"
            build_net7: false
            test_tfm: net6.0
          # latest 7.0 preview
          - global-json-file: "global.json"
            dotnet-version: "7.0.x"
            include-prerelease: true
            label: "7.0 preview"
            build_net7: true
            test_tfm: net7.0
      fail-fast: false # we have timing issues on some OS, so we want them all to run

    runs-on: ${{ matrix.os }}

    name: Build on ${{matrix.os}} for ${{ matrix.label }}

    steps:
    - uses: actions/checkout@v3

    # setup .NET per the repo global.json
    - name: Setup .NET
      uses: actions/setup-dotnet@v2

    # setup .NET per test session
    - name: Setup .NET
      uses: actions/setup-dotnet@v2
      with:
        include-prerelease: ${{ matrix.include-prerelease }}
        global-json-file: ${{ matrix.global-json-file }}
        dotnet-version: ${{ matrix.dotnet-version }}

    # remove global.json so that the env configuration takes precedence
    - name: Purge global.json
      run: rm global.json

    # let's make sure we're on the version we think we are.
    - name: Announce .NET version
      run: dotnet --info

    - name: Restore tools
      run: dotnet tool restore

    - name: Check format
      run: dotnet build -t:CheckFormat

    - name: Run Build
      run: dotnet run --project build -t Build
      env:
        BuildNet7: ${{ matrix.build_net7 }}

    - name: Run and report tests
      run: dotnet test -c Release -f ${{ matrix.test_tfm }} --no-restore --no-build --no-build --logger GitHubActions /p:AltCover=true /p:AltCoverAssemblyExcludeFilter="System.Reactive|FSharp.Compiler.Service|Ionide.ProjInfo|FSharp.Analyzers|Analyzer|Humanizer|FSharp.Core|FSharp.DependencyManager"
      working-directory: test/FsAutoComplete.Tests.Lsp
      env:
        BuildNet7: ${{ matrix.build_net7 }}<|MERGE_RESOLUTION|>--- conflicted
+++ resolved
@@ -5,12 +5,9 @@
     branches:
       - main
       - nightly
-<<<<<<< HEAD
-=======
     paths-ignore:
       - ".github"
       - ".vscode"
->>>>>>> 229f2831
   pull_request:
     paths-ignore:
       - ".github"
